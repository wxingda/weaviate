/*                          _       _
 *__      _____  __ ___   ___  __ _| |_ ___
 *\ \ /\ / / _ \/ _` \ \ / / |/ _` | __/ _ \
 * \ V  V /  __/ (_| |\ V /| | (_| | ||  __/
 *  \_/\_/ \___|\__,_| \_/ |_|\__,_|\__\___|
 *
 * Copyright © 2016 - 2019 Weaviate. All rights reserved.
 * LICENSE: https://github.com/creativesoftwarefdn/weaviate/blob/develop/LICENSE.md
 * DESIGN & CONCEPT: Bob van Luijt (@bobvanluijt)
 * CONTACT: hello@creativesoftwarefdn.org
 */

// Package network provides the network graphql endpoint for Weaviate
package network

import (
	"fmt"

	"github.com/creativesoftwarefdn/weaviate/config"
	"github.com/creativesoftwarefdn/weaviate/graphqlapi/descriptions"
	network_aggregate "github.com/creativesoftwarefdn/weaviate/graphqlapi/network/aggregate"
	network_fetch "github.com/creativesoftwarefdn/weaviate/graphqlapi/network/fetch"
	network_get "github.com/creativesoftwarefdn/weaviate/graphqlapi/network/get"
	network_getmeta "github.com/creativesoftwarefdn/weaviate/graphqlapi/network/getmeta"
	network_introspect "github.com/creativesoftwarefdn/weaviate/graphqlapi/network/introspect"
	"github.com/creativesoftwarefdn/weaviate/graphqlapi/utils"
	"github.com/creativesoftwarefdn/weaviate/network/common/peers"
	"github.com/graphql-go/graphql"
)

type schemaDependentObjects struct {
	get       *graphql.Object
	getMeta   *graphql.Object
	aggregate *graphql.Object
}

// Build the network queries from the database schema.
func Build(peers peers.Peers, config config.Environment) (*graphql.Field, error) {

	filterContainer := &utils.FilterContainer{}

	// this map is used to store all the Filter InputObjects, so that we can use them in references.
	filterContainer.NetworkFilterOptions = make(map[string]*graphql.InputObject)

	if len(peers) == 0 {
		// Don't error, but also don't register the Network  field if we don't
		// have any peers. This build function will be called again if the
		// peers change, so next time it might advance past here.
		return nil, nil
	}

	schemaObjects, err := buildSchemaDependentObjects(peers)
	if err != nil {
		return nil, fmt.Errorf("could not build schema-dependent objects: %s", err)
	}

	if schemaObjects == nil {
		// if we don't have any peers with schemas, we effectively don't have
		// a Network Field.
		// We should not error though, because local queries are still possible.
		return nil, nil
	}

	genGlobalNetworkFilterElements(filterContainer)

	networkIntrospectObject := network_introspect.FieldsObj(filterContainer)

	graphQLNetworkFieldContents := utils.GraphQLNetworkFieldContents{
		NetworkGetObject:        schemaObjects.get,
		NetworkGetMetaObject:    schemaObjects.getMeta,
		NetworkFetchObject:      network_fetch.New(),
		NetworkIntrospectObject: networkIntrospectObject,
		NetworkAggregateObject:  schemaObjects.aggregate,
	}
	object := genNetworkFields(&graphQLNetworkFieldContents /*, filterContainer*/)

	networkField := &graphql.Field{
		Type:        object,
		Description: descriptions.WeaviateNetwork,
		Args: graphql.FieldConfigArgument{
			"networkTimeout": &graphql.ArgumentConfig{
				Description: descriptions.NetworkTimeout,
				Type:        graphql.Int,
			},
		},
		Resolve: func(p graphql.ResolveParams) (interface{}, error) {
			// return no error, so we bubble up to the next resolver
			return p.Source, nil
		},
	}

	return networkField, nil
}

func genNetworkFields(graphQLNetworkFieldContents *utils.GraphQLNetworkFieldContents) *graphql.Object {
	networkGetAndGetMetaFields := graphql.Fields{

		"Get": &graphql.Field{
			Name:        descriptions.NetworkGet,
			Type:        graphQLNetworkFieldContents.NetworkGetObject,
			Description: descriptions.NetworkGet,
			Resolve:     passThroughResolver,
		},

		"GetMeta": &graphql.Field{
			Name:        "WeaviateNetworkGetMeta",
			Type:        graphQLNetworkFieldContents.NetworkGetMetaObject,
			Description: descriptions.NetworkGetMeta,
			Resolve:     passThroughResolver,
		},

		"Fetch": &graphql.Field{
			Name:        "WeaviateNetworkFetch",
			Type:        graphQLNetworkFieldContents.NetworkFetchObject,
			Description: descriptions.NetworkFetch,
			Resolve:     passThroughFetchResolvers,
		},

		"Introspect": &graphql.Field{
			Name:        "WeaviateNetworkIntrospection",
			Type:        graphQLNetworkFieldContents.NetworkIntrospectObject,
			Description: descriptions.NetworkIntrospect,
			Resolve: func(p graphql.ResolveParams) (interface{}, error) {
				return nil, fmt.Errorf("not supported")
			},
		},
		"Aggregate": &graphql.Field{
			Name:        "WeaviateNetworkAggregate",
			Type:        graphQLNetworkFieldContents.NetworkAggregateObject,
			Description: descriptions.NetworkAggregate,
			Resolve:     passThroughAggregateResolvers,
		},
	}

	weaviateNetworkObject := &graphql.ObjectConfig{
		Name:        "WeaviateNetworkObj",
		Fields:      networkGetAndGetMetaFields,
		Description: descriptions.NetworkObj,
	}

	return graphql.NewObject(*weaviateNetworkObject)
}

func buildSchemaDependentObjects(peers peers.Peers) (*schemaDependentObjects, error) {
	if len(peers) == 0 {
		// if we don't have any peers, we must return nil
		// otherwise we'd have an empty Get and GetMeta object, which
		// is not valid GraphQL
		return nil, nil
	}

	getPeers := graphql.Fields{}
	metaGetPeers := graphql.Fields{}
	aggregatePeers := graphql.Fields{}

	for _, peer := range peers {
		get, err := network_get.New(peer.Name, peer.Schema).PeerField()
		if err != nil {
			return nil, fmt.Errorf("could not build Get for peer '%s': %s", peer.Name, err)
		}
		getPeers[peer.Name] = get

		getMeta, err := network_getmeta.New(peer.Name, peer.Schema).PeerField()
		if err != nil {
			return nil, fmt.Errorf("could not build GetMeta for peer '%s': %s", peer.Name, err)
		}
		metaGetPeers[peer.Name] = getMeta

		aggregate, err := network_aggregate.New(peer.Name, peer.Schema).PeerField()
		if err != nil {
			return nil, fmt.Errorf("could not build Aggregate for peer '%s': %s", peer.Name, err)
		}
		aggregatePeers[peer.Name] = aggregate
	}

	get := graphql.NewObject(graphql.ObjectConfig{
		Name:        "WeaviateNetworkGetObj",
		Fields:      getPeers,
		Description: descriptions.NetworkGetObj,
	})
	getMeta := graphql.NewObject(graphql.ObjectConfig{
		Name:        "WeaviateNetworkGetMetaObj",
		Fields:      metaGetPeers,
		Description: descriptions.NetworkGetMetaObj,
	})
	aggregate := graphql.NewObject(graphql.ObjectConfig{
		Name:        "WeaviateNetworkAggregateObj",
		Fields:      aggregatePeers,
		Description: descriptions.NetworkAggregateObj,
	})

	return &schemaDependentObjects{
		get:       get,
		getMeta:   getMeta,
		aggregate: aggregate,
	}, nil
}

func passThroughResolver(p graphql.ResolveParams) (interface{}, error) {
	return p.Source, nil
}

func passThroughAggregateResolvers(p graphql.ResolveParams) (interface{}, error) {
<<<<<<< HEAD
	return p.Source, nil
=======
	resolver, ok := p.Source.(map[string]interface{})["NetworkResolver"].(network_aggregate.Resolver)
	if !ok {
		return nil, fmt.Errorf("source does not contain a NetworkResolver, but \n%#v", p.Source)
	}

	return resolver, nil
}

func passThroughFetchResolvers(p graphql.ResolveParams) (interface{}, error) {
	resolver, ok := p.Source.(map[string]interface{})["NetworkResolver"].(network_fetch.Resolver)
	if !ok {
		return nil, fmt.Errorf("source does not contain a NetworkResolver, but \n%#v", p.Source)
	}

	return resolver, nil
>>>>>>> 933c594a
}<|MERGE_RESOLUTION|>--- conflicted
+++ resolved
@@ -201,15 +201,7 @@
 }
 
 func passThroughAggregateResolvers(p graphql.ResolveParams) (interface{}, error) {
-<<<<<<< HEAD
 	return p.Source, nil
-=======
-	resolver, ok := p.Source.(map[string]interface{})["NetworkResolver"].(network_aggregate.Resolver)
-	if !ok {
-		return nil, fmt.Errorf("source does not contain a NetworkResolver, but \n%#v", p.Source)
-	}
-
-	return resolver, nil
 }
 
 func passThroughFetchResolvers(p graphql.ResolveParams) (interface{}, error) {
@@ -219,5 +211,4 @@
 	}
 
 	return resolver, nil
->>>>>>> 933c594a
 }
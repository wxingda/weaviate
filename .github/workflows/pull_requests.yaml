--- conflicted
+++ resolved
@@ -80,7 +80,7 @@
           name: coverage-report-unit
           path: coverage-unit.txt
   Integration-Tests:
-    name: integration-tests  
+    name: integration-tests
     runs-on: ubuntu-latest
     steps:
       - uses: actions/checkout@v4
@@ -125,11 +125,7 @@
           go-version: '1.21'
           cache: true
       - name: Acceptance tests (modules)
-<<<<<<< HEAD
-        uses: nick-fields/retry@v2
-=======
         uses: nick-fields/retry@v3
->>>>>>> 2fc82d0f
         with:
           # 15 Minute is a large enough timeout for most of our tests
           timeout_minutes: 15
@@ -151,11 +147,7 @@
           go-version: '1.21'
           cache: true
       - name: Acceptance tests Large (modules)
-<<<<<<< HEAD
-        uses: nick-fields/retry@v2
-=======
         uses: nick-fields/retry@v3
->>>>>>> 2fc82d0f
         with:
           # 15 Minute is a large enough timeout for most of our tests
           timeout_minutes: 15
@@ -217,11 +209,7 @@
           go-version: '1.21'
           cache: true
       - name: Acceptance tests
-<<<<<<< HEAD
-        uses: nick-fields/retry@v2
-=======
         uses: nick-fields/retry@v3
->>>>>>> 2fc82d0f
         env:
           WCS_DUMMY_CI_PW: ${{ secrets.WCS_DUMMY_CI_PW }}
           WCS_DUMMY_CI_PW_2: ${{ secrets.WCS_DUMMY_CI_PW_2 }}

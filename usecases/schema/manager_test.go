/*                          _       _
 *__      _____  __ ___   ___  __ _| |_ ___
 *\ \ /\ / / _ \/ _` \ \ / / |/ _` | __/ _ \
 * \ V  V /  __/ (_| |\ V /| | (_| | ||  __/
 *  \_/\_/ \___|\__,_| \_/ |_|\__,_|\__\___|
 *
 * Copyright © 2016 - 2019 Weaviate. All rights reserved.
 * LICENSE: https://github.com/semi-technologies/weaviate/blob/develop/LICENSE.md
 * DESIGN & CONCEPT: Bob van Luijt (@bobvanluijt)
 * CONTACT: hello@semi.technology
 */

package schema

import (
	"context"
	"testing"

	"github.com/go-openapi/strfmt"
	"github.com/sirupsen/logrus/hooks/test"
	"github.com/stretchr/testify/assert"
	"github.com/stretchr/testify/require"

	"github.com/semi-technologies/weaviate/entities/models"
	"github.com/semi-technologies/weaviate/entities/schema/kind"
)

// The etcd manager requires a backend for now (to prevent lots of nil checks).
type NilMigrator struct{}

func (n *NilMigrator) AddClass(ctx context.Context, kind kind.Kind, class *models.SemanticSchemaClass) error {
	return nil
}
func (n *NilMigrator) DropClass(ctx context.Context, kind kind.Kind, className string) error {
	return nil
}

func (n *NilMigrator) UpdateClass(ctx context.Context, kind kind.Kind, className string, newClassName *string, newKeywords *models.SemanticSchemaKeywords) error {
	return nil
}

func (n *NilMigrator) AddProperty(ctx context.Context, kind kind.Kind, className string, prop *models.SemanticSchemaClassProperty) error {
	return nil
}

func (n *NilMigrator) UpdateProperty(ctx context.Context, kind kind.Kind, className string, propName string, newName *string, newKeywords *models.SemanticSchemaKeywords) error {
	return nil
}
func (n *NilMigrator) UpdatePropertyAddDataType(ctx context.Context, kind kind.Kind, className string, propName string, newDataType string) error {
	return nil
}

func (n *NilMigrator) DropProperty(ctx context.Context, kind kind.Kind, className string, propName string) error {
	return nil
}

var schemaTests = []struct {
	name string
	fn   func(*testing.T, *Manager)
}{
	{name: "UpdateMeta", fn: testUpdateMeta},
	{name: "AddThingClass", fn: testAddThingClass},
	{name: "RemoveThingClass", fn: testRemoveThingClass},
	{name: "CantAddSameClassTwice", fn: testCantAddSameClassTwice},
	{name: "CantAddSameClassTwiceDifferentKind", fn: testCantAddSameClassTwiceDifferentKinds},
	{name: "UpdateClassName", fn: testUpdateClassName},
	{name: "UpdateClassNameCollision", fn: testUpdateClassNameCollision},
	{name: "AddThingClassWithKeywords", fn: testAddThingClassWithKeywords},
	{name: "AddThingClassWithInvalidKeywordWeights", fn: testAddThingClassWithInvalidKeywordWeights},
	{name: "UpdateClassKeywords", fn: testUpdateClassKeywords},
	{name: "AddPropertyDuringCreation", fn: testAddPropertyDuringCreation},
	{name: "AddInvalidPropertyDuringCreation", fn: testAddInvalidPropertyDuringCreation},
	{name: "AddPropertyDWithInvalidKeywordWeightsDuringCreation", fn: testAddPropertyWithInvalidKeywordWeightsDuringCreation},
	{name: "DropProperty", fn: testDropProperty},
	{name: "UpdatePropertyName", fn: testUpdatePropertyName},
	{name: "UpdatePropertyNameCollision", fn: testUpdatePropertyNameCollision},
	{name: "UpdatePropertyKeywords", fn: testUpdatePropertyKeywords},
	{name: "UpdatePropertyAddDataTypeNew", fn: testUpdatePropertyAddDataTypeNew},
	{name: "UpdatePropertyAddDataTypeExisting", fn: testUpdatePropertyAddDataTypeExisting},
}

func testUpdateMeta(t *testing.T, lsm *Manager) {
	t.Parallel()
	schema, err := lsm.GetSchema(nil)
	require.Nil(t, err)

	assert.Equal(t, schema.Things.Maintainer, strfmt.Email(""))
	assert.Equal(t, schema.Things.Name, "")

	assert.Nil(t, lsm.UpdateMeta(context.Background(), kind.Thing, "http://new/context", "person@example.org", "somename"))

	schema, err = lsm.GetSchema(nil)
	require.Nil(t, err)

	assert.Equal(t, schema.Things.Maintainer, strfmt.Email("person@example.org"))
	assert.Equal(t, schema.Things.Name, "somename")
}

func testAddThingClass(t *testing.T, lsm *Manager) {
	t.Parallel()

	thingClasses := testGetClassNames(lsm, kind.Thing)
	assert.NotContains(t, thingClasses, "Car")

	err := lsm.AddThing(context.Background(), nil, &models.SemanticSchemaClass{
		Class: "Car",
	})

	assert.Nil(t, err)

	thingClasses = testGetClassNames(lsm, kind.Thing)
	assert.Contains(t, thingClasses, "Car")
}

func testRemoveThingClass(t *testing.T, lsm *Manager) {
	t.Parallel()

	err := lsm.AddThing(context.Background(), nil, &models.SemanticSchemaClass{
		Class: "Car",
	})

	assert.Nil(t, err)

	thingClasses := testGetClassNames(lsm, kind.Thing)
	assert.Contains(t, thingClasses, "Car")

	// Now delete the class
	err = lsm.DeleteThing(context.Background(), nil, "Car")
	assert.Nil(t, err)

	thingClasses = testGetClassNames(lsm, kind.Thing)
	assert.NotContains(t, thingClasses, "Car")
}

func testCantAddSameClassTwice(t *testing.T, lsm *Manager) {
	t.Parallel()

	err := lsm.AddThing(context.Background(), nil, &models.SemanticSchemaClass{
		Class: "Car",
	})

	assert.Nil(t, err)

	// Add it again
	err = lsm.AddThing(context.Background(), nil, &models.SemanticSchemaClass{
		Class: "Car",
	})

	assert.NotNil(t, err)
}

func testCantAddSameClassTwiceDifferentKinds(t *testing.T, lsm *Manager) {
	t.Parallel()

	err := lsm.AddThing(context.Background(), nil, &models.SemanticSchemaClass{
		Class: "Car",
	})

	assert.Nil(t, err)

	// Add it again, but with a different kind.
	err = lsm.AddAction(context.Background(), nil, &models.SemanticSchemaClass{
		Class: "Car",
	})

	assert.NotNil(t, err)
}

func testUpdateClassName(t *testing.T, lsm *Manager) {
	t.Parallel()

	// Create a simple class.
	assert.Nil(t, lsm.AddThing(context.Background(), nil, &models.SemanticSchemaClass{Class: "InitialName"}))

	// Rename it
	updated := models.SemanticSchemaClass{
		Class: "NewName",
	}
	assert.Nil(t, lsm.UpdateThing(context.Background(), nil, "InitialName", &updated))

	thingClasses := testGetClassNames(lsm, kind.Thing)
	require.Len(t, thingClasses, 1)
	assert.Equal(t, thingClasses[0], "NewName")
}

func testUpdateClassNameCollision(t *testing.T, lsm *Manager) {
	t.Parallel()

	// Create a class to rename
	assert.Nil(t, lsm.AddThing(context.Background(), nil, &models.SemanticSchemaClass{Class: "InitialName"}))

	// Create another class, that we'll collide names with.
	// For some extra action, use a Action class here.
	assert.Nil(t, lsm.AddAction(context.Background(), nil, &models.SemanticSchemaClass{Class: "ExistingClass"}))

	// Try to rename a class to one that already exists
	update := &models.SemanticSchemaClass{Class: "ExistingClass"}
	err := lsm.UpdateThing(context.Background(), nil, "InitialName", update)
	// Should fail
	assert.NotNil(t, err)

	// Should not change the original name
	thingClasses := testGetClassNames(lsm, kind.Thing)
	require.Len(t, thingClasses, 1)
	assert.Equal(t, thingClasses[0], "InitialName")
}

func testAddThingClassWithKeywords(t *testing.T, lsm *Manager) {
	t.Parallel()

	keywords := models.SemanticSchemaKeywords{
		{Keyword: "vehicle", Weight: 0.6},
		{Keyword: "transport", Weight: 0.4},
	}

	err := lsm.AddThing(context.Background(), nil, &models.SemanticSchemaClass{
		Class:    "Car",
		Keywords: keywords,
	})
	assert.Nil(t, err)

	thingClasses := testGetClasses(lsm, kind.Thing)
	require.Len(t, thingClasses, 1)
	require.Len(t, thingClasses[0].Keywords, 2)
	assert.Equal(t, thingClasses[0].Keywords[0].Keyword, "vehicle")
	assert.Equal(t, thingClasses[0].Keywords[0].Weight, float32(0.6))
	assert.Equal(t, thingClasses[0].Keywords[1].Keyword, "transport")
	assert.Equal(t, thingClasses[0].Keywords[1].Weight, float32(0.4))
}

func testAddThingClassWithInvalidKeywordWeights(t *testing.T, lsm *Manager) {
	t.Parallel()

	// weight larger than 1.0
	keywords := models.SemanticSchemaKeywords{
		{Keyword: "vehicle", Weight: 1.2},
	}
	err := lsm.AddThing(context.Background(), nil, &models.SemanticSchemaClass{
		Class:    "Car",
		Keywords: keywords,
	})
	assert.NotNil(t, err)

	// weight smaller than 0
	keywords = models.SemanticSchemaKeywords{
		{Keyword: "vehicle", Weight: -0.1},
	}
	err = lsm.AddThing(context.Background(), nil, &models.SemanticSchemaClass{
		Class:    "Car",
		Keywords: keywords,
	})
	assert.NotNil(t, err)

	// weight exactly 1 should NOT error
	keywords = models.SemanticSchemaKeywords{
		{Keyword: "vehicle", Weight: 1},
	}
	err = lsm.AddThing(context.Background(), nil, &models.SemanticSchemaClass{
		Class:    "Car",
		Keywords: keywords,
	})
	assert.Nil(t, err)
}

func testUpdateClassKeywords(t *testing.T, lsm *Manager) {
	t.Parallel()

	// Create class with a keyword
	keywords := models.SemanticSchemaKeywords{
		{Keyword: "transport", Weight: 1.0},
	}

	err := lsm.AddThing(context.Background(), nil, &models.SemanticSchemaClass{
		Class:    "Car",
		Keywords: keywords,
	})
	assert.Nil(t, err)

	//Now update just the keyword
	updatedKeywords := models.SemanticSchemaClass{
		Class: "Car",
		Keywords: models.SemanticSchemaKeywords{

			{Keyword: "vehicle", Weight: 1.0},
		},
	}

	err = lsm.UpdateThing(context.Background(), nil, "Car", &updatedKeywords)

	thingClasses := testGetClasses(lsm, kind.Thing)
	require.Len(t, thingClasses, 1)
	require.Len(t, thingClasses[0].Keywords, 1)
	assert.Equal(t, thingClasses[0].Keywords[0].Keyword, "vehicle")
	assert.Equal(t, thingClasses[0].Keywords[0].Weight, float32(1.0))
}

func testAddPropertyDuringCreation(t *testing.T, lsm *Manager) {
	t.Parallel()

	var properties []*models.SemanticSchemaClassProperty = []*models.SemanticSchemaClassProperty{
		{Name: "color", DataType: []string{"string"}},
	}

	err := lsm.AddThing(context.Background(), nil, &models.SemanticSchemaClass{
		Class:      "Car",
		Properties: properties,
	})
	assert.Nil(t, err)

	thingClasses := testGetClasses(lsm, kind.Thing)
	require.Len(t, thingClasses, 1)
	require.Len(t, thingClasses[0].Properties, 1)
	assert.Equal(t, thingClasses[0].Properties[0].Name, "color")
	assert.Equal(t, thingClasses[0].Properties[0].DataType, []string{"string"})
}

func testAddInvalidPropertyDuringCreation(t *testing.T, lsm *Manager) {
	t.Parallel()

	var properties []*models.SemanticSchemaClassProperty = []*models.SemanticSchemaClassProperty{
		{Name: "color", DataType: []string{"blurp"}},
	}

	err := lsm.AddThing(context.Background(), nil, &models.SemanticSchemaClass{
		Class:      "Car",
		Properties: properties,
	})
	assert.NotNil(t, err)
}

func testAddPropertyWithInvalidKeywordWeightsDuringCreation(t *testing.T, lsm *Manager) {
	t.Parallel()

	// keyword larger than 1
	var properties = []*models.SemanticSchemaClassProperty{
		{
			Name:     "color",
			DataType: []string{"string"},
			Keywords: models.SemanticSchemaKeywords{{
				Keyword: "paint",
				Weight:  1.2,
			}},
		},
	}

	err := lsm.AddThing(context.Background(), nil, &models.SemanticSchemaClass{
		Class:      "Car",
		Properties: properties,
	})
	assert.NotNil(t, err)

	// keyword smaller than 0
	properties = []*models.SemanticSchemaClassProperty{
		{
			Name:     "color",
			DataType: []string{"string"},
			Keywords: models.SemanticSchemaKeywords{{
				Keyword: "paint",
				Weight:  -0.1,
			}},
		},
	}

	err = lsm.AddThing(context.Background(), nil, &models.SemanticSchemaClass{
		Class:      "Car",
		Properties: properties,
	})
	assert.NotNil(t, err)

	// keyword exactly 1 should NOT error
	properties = []*models.SemanticSchemaClassProperty{
		{
			Name:     "color",
			DataType: []string{"string"},
			Keywords: models.SemanticSchemaKeywords{{
				Keyword: "paint",
				Weight:  1,
			}},
		},
	}

	err = lsm.AddThing(context.Background(), nil, &models.SemanticSchemaClass{
		Class:      "Car",
		Properties: properties,
	})
	assert.Nil(t, err)
}

func testDropProperty(t *testing.T, lsm *Manager) {
	t.Parallel()

	var properties []*models.SemanticSchemaClassProperty = []*models.SemanticSchemaClassProperty{
		{Name: "color", DataType: []string{"string"}},
	}

	err := lsm.AddThing(context.Background(), nil, &models.SemanticSchemaClass{
		Class:      "Car",
		Properties: properties,
	})
	assert.Nil(t, err)

	thingClasses := testGetClasses(lsm, kind.Thing)
	require.Len(t, thingClasses, 1)
	assert.Len(t, thingClasses[0].Properties, 1)

	// Now drop the property
	lsm.DeleteThingProperty(context.Background(), nil, "Car", "color")

	thingClasses = testGetClasses(lsm, kind.Thing)
	require.Len(t, thingClasses, 1)
	assert.Len(t, thingClasses[0].Properties, 0)
}

func testUpdatePropertyName(t *testing.T, lsm *Manager) {
	t.Parallel()

	// Create a class & property
	var properties []*models.SemanticSchemaClassProperty = []*models.SemanticSchemaClassProperty{
		{Name: "color", DataType: []string{"string"}},
	}

	err := lsm.AddThing(context.Background(), nil, &models.SemanticSchemaClass{
		Class:      "Car",
		Properties: properties,
	})
	assert.Nil(t, err)

	// Update the property name
	updated := &models.SemanticSchemaClassProperty{
		Name: "smell",
	}
	err = lsm.UpdateThingProperty(context.Background(), nil, "Car", "color", updated)
	assert.Nil(t, err)

	// Check that the name is updated
	thingClasses := testGetClasses(lsm, kind.Thing)
	require.Len(t, thingClasses, 1)
	require.Len(t, thingClasses[0].Properties, 1)
	assert.Equal(t, thingClasses[0].Properties[0].Name, "smell")
	assert.Equal(t, thingClasses[0].Properties[0].DataType, []string{"string"})
}

func testUpdatePropertyNameCollision(t *testing.T, lsm *Manager) {
	t.Parallel()

	// Create a class & property
	var properties []*models.SemanticSchemaClassProperty = []*models.SemanticSchemaClassProperty{
		{Name: "color", DataType: []string{"string"}},
		{Name: "smell", DataType: []string{"string"}},
	}

	err := lsm.AddThing(context.Background(), nil, &models.SemanticSchemaClass{
		Class:      "Car",
		Properties: properties,
	})
	assert.Nil(t, err)

	// Update the property name
	updated := &models.SemanticSchemaClassProperty{
		Name: "smell",
	}
	err = lsm.UpdateThingProperty(context.Background(), nil, "Car", "color", updated)
	assert.NotNil(t, err)

	// Check that the name is updated
	thingClasses := testGetClasses(lsm, kind.Thing)
	require.Len(t, thingClasses, 1)
	require.Len(t, thingClasses[0].Properties, 2)
	assert.Equal(t, thingClasses[0].Properties[0].Name, "color")
	assert.Equal(t, thingClasses[0].Properties[1].Name, "smell")
}

func testUpdatePropertyKeywords(t *testing.T, lsm *Manager) {
	t.Parallel()

	// Create a class Car with a property color.

	var properties []*models.SemanticSchemaClassProperty = []*models.SemanticSchemaClassProperty{
		{Name: "color", DataType: []string{"string"}},
	}

	err := lsm.AddThing(context.Background(), nil, &models.SemanticSchemaClass{
		Class:      "Car",
		Properties: properties,
	})
	assert.Nil(t, err)

	thingClasses := testGetClasses(lsm, kind.Thing)
	require.Len(t, thingClasses, 1)
	require.Len(t, thingClasses[0].Properties, 1)
	assert.Equal(t, thingClasses[0].Properties[0].Name, "color")

	// Assert that there are no keywords.
	assert.Nil(t, thingClasses[0].Properties[0].Keywords)

	// Now update the property, add keywords
	newKeywords := &models.SemanticSchemaClassProperty{
		Keywords: models.SemanticSchemaKeywords{
			&models.SemanticSchemaKeywordsItems0{Keyword: "color", Weight: 0.9},
			&models.SemanticSchemaKeywordsItems0{Keyword: "paint", Weight: 0.1},
		},
		Name: "color",
	}

	err = lsm.UpdateThingProperty(context.Background(), nil, "Car", "color", newKeywords)
	assert.Nil(t, err)

	// Verify the content of the keywords.
	thingClasses = testGetClasses(lsm, kind.Thing)
	assert.Len(t, thingClasses, 1)
	require.Len(t, thingClasses[0].Properties, 1)
	assert.Equal(t, "color", thingClasses[0].Properties[0].Keywords[0].Keyword)
	assert.Equal(t, float32(0.9), thingClasses[0].Properties[0].Keywords[0].Weight)
	assert.Equal(t, "paint", thingClasses[0].Properties[0].Keywords[1].Keyword)
	assert.Equal(t, float32(0.1), thingClasses[0].Properties[0].Keywords[1].Weight)
}

func testUpdatePropertyAddDataTypeNew(t *testing.T, lsm *Manager) {
	t.Parallel()

	// Create a class & property
	var properties = []*models.SemanticSchemaClassProperty{
		{Name: "madeBy", DataType: []string{"RemoteInstance/Manufacturer"}},
	}

	err := lsm.AddThing(context.Background(), nil, &models.SemanticSchemaClass{
		Class:      "Car",
		Properties: properties,
	})
	assert.Nil(t, err)

	// Add a new datatype
	err = lsm.UpdatePropertyAddDataType(context.Background(), nil, kind.Thing, "Car", "madeBy", "RemoteInstance/Builder")
	assert.Nil(t, err)

	// Check that the name is updated
	thingClasses := testGetClasses(lsm, kind.Thing)
	require.Len(t, thingClasses, 1)
	require.Len(t, thingClasses[0].Properties, 1)
	assert.Equal(t, thingClasses[0].Properties[0].Name, "madeBy")
	require.Len(t, thingClasses[0].Properties[0].DataType, 2)
	assert.Equal(t, thingClasses[0].Properties[0].DataType[0], "RemoteInstance/Manufacturer")
	assert.Equal(t, thingClasses[0].Properties[0].DataType[1], "RemoteInstance/Builder")
}

func testUpdatePropertyAddDataTypeExisting(t *testing.T, lsm *Manager) {
	t.Parallel()

	// Create a class & property
	var properties = []*models.SemanticSchemaClassProperty{
		{Name: "madeBy", DataType: []string{"RemoteInstance/Manufacturer"}},
	}

	err := lsm.AddThing(context.Background(), nil, &models.SemanticSchemaClass{
		Class:      "Car",
		Properties: properties,
	})
	assert.Nil(t, err)

	// Add a new datatype
	err = lsm.UpdatePropertyAddDataType(context.Background(), nil, kind.Thing, "Car", "madeBy", "RemoteInstance/Manufacturer")
	assert.Nil(t, err)

	// Check that the name is updated
	thingClasses := testGetClasses(lsm, kind.Thing)
	require.Len(t, thingClasses, 1)
	require.Len(t, thingClasses[0].Properties, 1)
	assert.Equal(t, thingClasses[0].Properties[0].Name, "madeBy")
	require.Len(t, thingClasses[0].Properties[0].DataType, 1)
	assert.Equal(t, thingClasses[0].Properties[0].DataType[0], "RemoteInstance/Manufacturer")
}

// This grant parent test setups up the temporary directory needed for the tests.
func TestSchema(t *testing.T) {
	// We need this test here to make sure that we wait until all child tests
	// (that can be run in parallel) have finished, before cleaning up the temp directory.
	t.Run("group", func(t *testing.T) {
		for _, testCase := range schemaTests {

			// Create a test case, and inject the etcd schema manager in there
			// to reduce boilerplate in each separate test.
			t.Run(testCase.name, func(t *testing.T) {
				sm := newSchemaManager()
				testCase.fn(t, sm)
			})
		}
	})
}

// New Local Schema *Manager
func newSchemaManager() *Manager {
	logger, _ := test.NewNullLogger()
<<<<<<< HEAD
	sm, err := NewManager(&NilMigrator{}, newFakeRepo(), newFakeLocks(), nil,
		logger, &fakeC11yProvider{}, &fakeStopwordDetector{})
=======
	sm, err := NewManager(&NilMigrator{}, newFakeRepo(), newFakeLocks(), nil, logger, &fakeC11yProvider{}, &fakeAuthorizer{})
>>>>>>> f5095b07
	if err != nil {
		panic(err.Error())
	}

	return sm
}

func testGetClasses(l *Manager, k kind.Kind) []*models.SemanticSchemaClass {
	var classes []*models.SemanticSchemaClass
	schema, _ := l.GetSchema(nil)

	for _, class := range schema.SemanticSchemaFor(k).Classes {
		classes = append(classes, class)
	}

	return classes
}

func testGetClassNames(l *Manager, k kind.Kind) []string {
	var names []string
	schema, _ := l.GetSchema(nil)

	// Extract all names
	for _, class := range schema.SemanticSchemaFor(k).Classes {
		names = append(names, class.Class)
	}

	return names
}<|MERGE_RESOLUTION|>--- conflicted
+++ resolved
@@ -590,12 +590,8 @@
 // New Local Schema *Manager
 func newSchemaManager() *Manager {
 	logger, _ := test.NewNullLogger()
-<<<<<<< HEAD
 	sm, err := NewManager(&NilMigrator{}, newFakeRepo(), newFakeLocks(), nil,
-		logger, &fakeC11yProvider{}, &fakeStopwordDetector{})
-=======
-	sm, err := NewManager(&NilMigrator{}, newFakeRepo(), newFakeLocks(), nil, logger, &fakeC11yProvider{}, &fakeAuthorizer{})
->>>>>>> f5095b07
+		logger, &fakeC11yProvider{}, &fakeAuthorizer{}, &fakeStopwordDetector{})
 	if err != nil {
 		panic(err.Error())
 	}

--- conflicted
+++ resolved
@@ -208,13 +208,9 @@
 
 func (e *Explorer) getClassVectorSearch(ctx context.Context,
 	params dto.GetParams,
-<<<<<<< HEAD
 ) ([]search.Result, []float32, error) {
-	searchVector, err := e.vectorFromParams(ctx, params)
-=======
-) ([]interface{}, error) {
 	searchVector, targetVector, err := e.vectorFromParams(ctx, params)
->>>>>>> 2864d63c
+
 	if err != nil {
 		return nil, nil, errors.Errorf("explorer: get class: vectorize params: %v", err)
 	}
@@ -305,8 +301,6 @@
 	return MinInt(totalLimit, int(e.config.QueryMaximumResults)), nil
 }
 
-<<<<<<< HEAD
-=======
 func (e *Explorer) Hybrid(ctx context.Context, params dto.GetParams) ([]search.Result, error) {
 	sparseSearch := func() ([]*storobj.Object, []float32, error) {
 		params.KeywordRanking = &searchparams.KeywordRanking{
@@ -416,7 +410,6 @@
 	return out, nil
 }
 
->>>>>>> 2864d63c
 func (e *Explorer) getClassList(ctx context.Context,
 	params dto.GetParams,
 ) ([]search.Result, error) {

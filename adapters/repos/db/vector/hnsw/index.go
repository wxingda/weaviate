--- conflicted
+++ resolved
@@ -276,11 +276,8 @@
 		shardCompactionCallbacks: shardCompactionCallbacks,
 		shardFlushCallbacks:      shardFlushCallbacks,
 		store:                    store,
-<<<<<<< HEAD
 		doNotRescore:             true,
-=======
 		allocChecker:             cfg.AllocChecker,
->>>>>>> 13627caf
 	}
 
 	if uc.BQ.Enabled {

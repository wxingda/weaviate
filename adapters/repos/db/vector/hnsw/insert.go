--- conflicted
+++ resolved
@@ -104,18 +104,10 @@
 
 		h.metrics.InsertVector()
 
-<<<<<<< HEAD
-		if !compressed && h.distancerProvider.Type() == "cosine-dot" {
-			// cosine-dot requires normalized vectors, as the dot product and cosine
-			// similarity are only identical if the vector is normalized
-			vector = distancer.Normalize(vector)
-		}
-
+		if !compressed {
+			vector = h.normalizeVec(vector)
+		}
 		err := h.addOne(vector, compressedVector, node)
-=======
-		vector = h.normalizeVec(vector)
-		err := h.addOne(vector, node)
->>>>>>> ef6d1eb2
 		if err != nil {
 			return err
 		}

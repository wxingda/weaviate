//                           _       _
// __      _____  __ ___   ___  __ _| |_ ___
// \ \ /\ / / _ \/ _` \ \ / / |/ _` | __/ _ \
//  \ V  V /  __/ (_| |\ V /| | (_| | ||  __/
//   \_/\_/ \___|\__,_| \_/ |_|\__,_|\__\___|
//
//  Copyright © 2016 - 2022 SeMI Technologies B.V. All rights reserved.
//
//  CONTACT: hello@semi.technology
//

package db

import (
	"context"
	"fmt"
	"math"
	"os"
	"path"
	"runtime"
	"sync"
	"time"

	"github.com/pkg/errors"
	"github.com/semi-technologies/weaviate/adapters/repos/db/docid"
	"github.com/semi-technologies/weaviate/adapters/repos/db/helpers"
	"github.com/semi-technologies/weaviate/adapters/repos/db/indexcounter"
	"github.com/semi-technologies/weaviate/adapters/repos/db/inverted"
	"github.com/semi-technologies/weaviate/adapters/repos/db/lsmkv"
	"github.com/semi-technologies/weaviate/adapters/repos/db/propertyspecific"
	"github.com/semi-technologies/weaviate/adapters/repos/db/vector/hnsw"
	"github.com/semi-technologies/weaviate/adapters/repos/db/vector/hnsw/distancer"
	"github.com/semi-technologies/weaviate/adapters/repos/db/vector/noop"
	"github.com/semi-technologies/weaviate/entities/filters"
	"github.com/semi-technologies/weaviate/entities/models"
	"github.com/semi-technologies/weaviate/entities/schema"
	"github.com/semi-technologies/weaviate/entities/storagestate"
	"github.com/semi-technologies/weaviate/entities/storobj"
	hnswent "github.com/semi-technologies/weaviate/entities/vectorindex/hnsw"
	"github.com/semi-technologies/weaviate/usecases/monitoring"
	"github.com/sirupsen/logrus"
)

const IdLockPoolSize = 128

// Shard is the smallest completely-contained index unit. A shard manages
// database files for all the objects it owns. How a shard is determined for a
// target object (e.g. Murmur hash, etc.) is still open at this point
type Shard struct {
	index             *Index // a reference to the underlying index, which in turn contains schema information
	name              string
	store             *lsmkv.Store
	counter           *indexcounter.Counter
	vectorIndex       VectorIndex
	invertedRowCache  *inverted.RowCacher
	metrics           *Metrics
	promMetrics       *monitoring.PrometheusMetrics
	propertyIndices   propertyspecific.Indices
	deletedDocIDs     *docid.InMemDeletedTracker
	cleanupInterval   time.Duration
	propLengths       *inverted.PropertyLengthTracker
	randomSource      *bufferedRandomGen
	versioner         *shardVersioner
	resourceScanState *resourceScanState

	numActiveBatches    int
	activeBatchesLock   sync.Mutex
	jobQueueCh          chan job
	shutDownWg          sync.WaitGroup
	maxNumberGoroutines int

	status      storagestate.Status
	statusLock  sync.Mutex
	stopMetrics chan struct{}

	docIdLock []sync.Mutex
}

type job struct {
	object  *storobj.Object
	status  objectInsertStatus
	index   int
	ctx     context.Context
	batcher *objectsBatcher
}

func NewShard(ctx context.Context, promMetrics *monitoring.PrometheusMetrics,
	shardName string, index *Index,
) (*Shard, error) {
	before := time.Now()

	rand, err := newBufferedRandomGen(64 * 1024)
	if err != nil {
		return nil, errors.Wrap(err, "init bufferend random generator")
	}

	invertedIndexConfig := index.getInvertedIndexConfig()

	s := &Shard{
		index:            index,
		name:             shardName,
		invertedRowCache: inverted.NewRowCacher(500 * 1024 * 1024),
		promMetrics:      promMetrics,
		metrics: NewMetrics(index.logger, promMetrics,
			string(index.Config.ClassName), shardName),
		deletedDocIDs: docid.NewInMemDeletedTracker(),
		cleanupInterval: time.Duration(invertedIndexConfig.
			CleanupIntervalSeconds) * time.Second,
		randomSource:        rand,
		resourceScanState:   newResourceScanState(),
		jobQueueCh:          make(chan job, 100000),
		maxNumberGoroutines: int(math.Round(index.Config.MaxImportGoroutinesFactor * float64(runtime.GOMAXPROCS(0)))),
		stopMetrics:         make(chan struct{}),
	}

	s.docIdLock = make([]sync.Mutex, IdLockPoolSize)
	if s.maxNumberGoroutines == 0 {
		return s, errors.New("no workers to add batch-jobs configured.")
	}

	defer s.metrics.ShardStartup(before)

	hnswUserConfig, ok := index.vectorIndexUserConfig.(hnswent.UserConfig)
	if !ok {
		return nil, errors.Errorf("hnsw vector index: config is not hnsw.UserConfig: %T",
			index.vectorIndexUserConfig)
	}

	if hnswUserConfig.Skip {
		s.vectorIndex = noop.NewIndex()
	} else {
		if err := s.initVectorIndex(ctx, hnswUserConfig); err != nil {
			return nil, fmt.Errorf("init vector index: %w", err)
		}

		defer s.vectorIndex.PostStartup()
	}

	if err := s.initNonVector(ctx); err != nil {
		return nil, errors.Wrapf(err, "init shard %q", s.ID())
	}

	return s, nil
}

func (s *Shard) initVectorIndex(
	ctx context.Context, hnswUserConfig hnswent.UserConfig,
) error {
	var distProv distancer.Provider

	switch hnswUserConfig.Distance {
	case "", hnswent.DistanceCosine:
		distProv = distancer.NewCosineDistanceProvider()
	case hnswent.DistanceDot:
		distProv = distancer.NewDotProductProvider()
	case hnswent.DistanceL2Squared:
		distProv = distancer.NewL2SquaredProvider()
	case hnswent.DistanceManhattan:
		distProv = distancer.NewManhattanProvider()
	case hnswent.DistanceHamming:
		distProv = distancer.NewHammingProvider()
	default:
		return errors.Errorf("unrecognized distance metric %q,"+
			"choose one of [\"cosine\", \"dot\", \"l2-squared\", \"manhattan\",\"hamming\"]", hnswUserConfig.Distance)
	}

	vi, err := hnsw.New(hnsw.Config{
		Logger:            s.index.logger,
		RootPath:          s.index.Config.RootPath,
		ID:                s.ID(),
		ShardName:         s.name,
		ClassName:         s.index.Config.ClassName.String(),
		PrometheusMetrics: s.promMetrics,
		MakeCommitLoggerThunk: func() (hnsw.CommitLogger, error) {
			// Previously we had an interval of 10s in here, which was changed to
			// 0.5s as part of gh-1867. There's really no way to wait so long in
			// between checks: If you are running on a low-powered machine, the
			// interval will simply find that there is no work and do nothing in
			// each iteration. However, if you are running on a very powerful
			// machine within 10s you could have potentially created two units of
			// work, but we'll only be handling one every 10s. This means
			// uncombined/uncondensed hnsw commit logs will keep piling up can only
			// be processes long after the initial insert is complete. This also
			// means that if there is a crash during importing a lot of work needs
			// to be done at startup, since the commit logs still contain too many
			// redundancies. So as of now it seems there are only advantages to
			// running the cleanup checks and work much more often.
			return hnsw.NewCommitLogger(s.index.Config.RootPath, s.ID(), 500*time.Millisecond,
				s.index.logger)
		},
		VectorForIDThunk: s.vectorByIndexID,
		DistanceProvider: distProv,
	}, hnswUserConfig)
	if err != nil {
		return errors.Wrapf(err, "init shard %q: hnsw index", s.ID())
	}
	s.vectorIndex = vi

	return nil
}

func (s *Shard) initNonVector(ctx context.Context) error {
	err := s.initDBFile(ctx)
	if err != nil {
		return errors.Wrapf(err, "init shard %q: shard db", s.ID())
	}

	counter, err := indexcounter.New(s.ID(), s.index.Config.RootPath)
	if err != nil {
		return errors.Wrapf(err, "init shard %q: index counter", s.ID())
	}
	s.counter = counter

	dataPresent := s.counter.PreviewNext() != 0
	versionPath := path.Join(s.index.Config.RootPath, s.ID()+".version")
	versioner, err := newShardVersioner(versionPath, dataPresent)
	if err != nil {
		return errors.Wrapf(err, "init shard %q: check versions", s.ID())
	}
	s.versioner = versioner

	plPath := path.Join(s.index.Config.RootPath, s.ID()+".proplengths")
	propLengths, err := inverted.NewPropertyLengthTracker(plPath)
	if err != nil {
		return errors.Wrapf(err, "init shard %q: prop length tracker", s.ID())
	}
	s.propLengths = propLengths

	if err := s.initProperties(); err != nil {
		return errors.Wrapf(err, "init shard %q: init per property indices", s.ID())
	}

<<<<<<< HEAD
	return nil
=======
	s.initDimensionTracking()

	return s, nil
>>>>>>> 876ce423
}

func (s *Shard) ID() string {
	return fmt.Sprintf("%s_%s", s.index.ID(), s.name)
}

func (s *Shard) DBPathLSM() string {
	return fmt.Sprintf("%s/%s_lsm", s.index.Config.RootPath, s.ID())
}

func (s *Shard) uuidToIdLockPoolId(idBytes []byte) uint8 {
	// use the last byte of the uuid to determine which locking-pool a given object should use. The last byte is used
	// as uuids probably often have some kind of order and the last byte will in general be the one that changes the most
	return idBytes[15] % IdLockPoolSize
}

func (s *Shard) initDBFile(ctx context.Context) error {
	annotatedLogger := s.index.logger.WithFields(logrus.Fields{
		"shard": s.name,
		"index": s.index.ID(),
		"class": s.index.Config.ClassName,
	})
	var metrics *lsmkv.Metrics
	if s.promMetrics != nil {
		metrics = lsmkv.NewMetrics(s.promMetrics, string(s.index.Config.ClassName), s.name)
	}

	store, err := lsmkv.New(s.DBPathLSM(), s.index.Config.RootPath, annotatedLogger, metrics)
	if err != nil {
		return errors.Wrapf(err, "init lsmkv store at %s", s.DBPathLSM())
	}

	err = store.CreateOrLoadBucket(ctx, helpers.ObjectsBucketLSM,
		lsmkv.WithStrategy(lsmkv.StrategyReplace),
		lsmkv.WithSecondaryIndices(1),
		lsmkv.WithMonitorCount(),
		lsmkv.WithIdleThreshold(time.Duration(s.index.Config.FlushIdleAfter)*time.Second),
	)
	if err != nil {
		return errors.Wrap(err, "create objects bucket")
	}

	s.store = store

	return nil
}

func (s *Shard) drop(force bool) error {
	if s.isReadOnly() && !force {
		return storagestate.ErrStatusReadOnly
	}

	if s.index.Config.TrackVectorDimensions {
		// tracking vector dimensions goroutine only works when tracking is enabled
		// that's why we are trying to stop it only in this case
		s.stopMetrics <- struct{}{}
		if s.promMetrics != nil {
			// send 0 in when index gets dropped
			s.sendVectorDimensionsMetric(0)
		}
	}

	ctx, cancel := context.WithTimeout(context.TODO(), 5*time.Second)
	defer cancel()

	if err := s.store.Shutdown(ctx); err != nil {
		return errors.Wrap(err, "stop lsmkv store")
	}

	if _, err := os.Stat(s.DBPathLSM()); err == nil {
		err := os.RemoveAll(s.DBPathLSM())
		if err != nil {
			return errors.Wrapf(err, "remove lsm store at %s", s.DBPathLSM())
		}
	}
	// delete indexcount
	err := s.counter.Drop()
	if err != nil {
		return errors.Wrapf(err, "remove indexcount at %s", s.DBPathLSM())
	}

	// delete indexcount
	err = s.versioner.Drop()
	if err != nil {
		return errors.Wrapf(err, "remove indexcount at %s", s.DBPathLSM())
	}
	// remove vector index
	err = s.vectorIndex.Drop(ctx)
	if err != nil {
		return errors.Wrapf(err, "remove vector index at %s", s.DBPathLSM())
	}

	// delete indexcount
	err = s.propLengths.Drop()
	if err != nil {
		return errors.Wrapf(err, "remove prop length tracker at %s", s.DBPathLSM())
	}

	// TODO: can we remove this?
	s.deletedDocIDs.BulkRemove(s.deletedDocIDs.GetAll())

	err = s.propertyIndices.DropAll(ctx)
	if err != nil {
		return errors.Wrapf(err, "remove property specific indices at %s", s.DBPathLSM())
	}

	return nil
}

func (s *Shard) addIDProperty(ctx context.Context) error {
	if s.isReadOnly() {
		return storagestate.ErrStatusReadOnly
	}

	err := s.store.CreateOrLoadBucket(ctx,
		helpers.BucketFromPropNameLSM(filters.InternalPropID),
		lsmkv.WithIdleThreshold(time.Duration(s.index.Config.FlushIdleAfter)*time.Second),
		lsmkv.WithStrategy(lsmkv.StrategySetCollection))
	if err != nil {
		return err
	}

	err = s.store.CreateOrLoadBucket(ctx,
		helpers.HashBucketFromPropNameLSM(filters.InternalPropID),
		lsmkv.WithIdleThreshold(time.Duration(s.index.Config.FlushIdleAfter)*time.Second),
		lsmkv.WithStrategy(lsmkv.StrategyReplace))
	if err != nil {
		return err
	}

	return nil
}

func (s *Shard) addDimensionsProperty(ctx context.Context) error {
	if s.isReadOnly() {
		return storagestate.ErrStatusReadOnly
	}

	// Note: this data would fit the "Set" type better, but since the "Map" type
	// is currently optimized better, it is more efficient to use a Map here.
	err := s.store.CreateOrLoadBucket(ctx,
		helpers.DimensionsBucketLSM,
		lsmkv.WithStrategy(lsmkv.StrategyMapCollection))
	if err != nil {
		return err
	}

	return nil
}

func (s *Shard) addTimestampProperties(ctx context.Context) error {
	if s.isReadOnly() {
		return storagestate.ErrStatusReadOnly
	}

	if err := s.addCreationTimeUnixProperty(ctx); err != nil {
		return err
	}
	if err := s.addLastUpdateTimeUnixProperty(ctx); err != nil {
		return err
	}

	return nil
}

func (s *Shard) addPropertyLength(ctx context.Context, prop *models.Property) error {
	if s.isReadOnly() {
		return storagestate.ErrStatusReadOnly
	}

	err := s.store.CreateOrLoadBucket(ctx,
		helpers.BucketFromPropNameLSM(prop.Name+filters.InternalPropertyLength),
		lsmkv.WithStrategy(lsmkv.StrategySetCollection))
	if err != nil {
		return err
	}

	err = s.store.CreateOrLoadBucket(ctx,
		helpers.HashBucketFromPropNameLSM(prop.Name+filters.InternalPropertyLength),
		lsmkv.WithStrategy(lsmkv.StrategyReplace))
	if err != nil {
		return err
	}

	return nil
}

func (s *Shard) addNullState(ctx context.Context, prop *models.Property) error {
	if s.isReadOnly() {
		return storagestate.ErrStatusReadOnly
	}

	err := s.store.CreateOrLoadBucket(ctx,
		helpers.BucketFromPropNameLSM(prop.Name+filters.InternalNullIndex),
		lsmkv.WithStrategy(lsmkv.StrategySetCollection))
	if err != nil {
		return err
	}

	err = s.store.CreateOrLoadBucket(ctx,
		helpers.HashBucketFromPropNameLSM(prop.Name+filters.InternalNullIndex),
		lsmkv.WithStrategy(lsmkv.StrategyReplace))
	if err != nil {
		return err
	}

	return nil
}

func (s *Shard) addCreationTimeUnixProperty(ctx context.Context) error {
	err := s.store.CreateOrLoadBucket(ctx,
		helpers.BucketFromPropNameLSM(filters.InternalPropCreationTimeUnix),
		lsmkv.WithIdleThreshold(time.Duration(s.index.Config.FlushIdleAfter)*time.Second),
		lsmkv.WithStrategy(lsmkv.StrategySetCollection))
	if err != nil {
		return err
	}
	err = s.store.CreateOrLoadBucket(ctx,
		helpers.HashBucketFromPropNameLSM(filters.InternalPropCreationTimeUnix),
		lsmkv.WithIdleThreshold(time.Duration(s.index.Config.FlushIdleAfter)*time.Second),
		lsmkv.WithStrategy(lsmkv.StrategyReplace))
	if err != nil {
		return err
	}

	return nil
}

func (s *Shard) addLastUpdateTimeUnixProperty(ctx context.Context) error {
	err := s.store.CreateOrLoadBucket(ctx,
		helpers.BucketFromPropNameLSM(filters.InternalPropLastUpdateTimeUnix),
		lsmkv.WithIdleThreshold(time.Duration(s.index.Config.FlushIdleAfter)*time.Second),
		lsmkv.WithStrategy(lsmkv.StrategySetCollection))
	if err != nil {
		return err
	}
	err = s.store.CreateOrLoadBucket(ctx,
		helpers.HashBucketFromPropNameLSM(filters.InternalPropLastUpdateTimeUnix),
		lsmkv.WithIdleThreshold(time.Duration(s.index.Config.FlushIdleAfter)*time.Second),
		lsmkv.WithStrategy(lsmkv.StrategyReplace))
	if err != nil {
		return err
	}

	return nil
}

func (s *Shard) addProperty(ctx context.Context, prop *models.Property) error {
	if s.isReadOnly() {
		return storagestate.ErrStatusReadOnly
	}

	if schema.IsRefDataType(prop.DataType) {
		err := s.store.CreateOrLoadBucket(ctx,
			helpers.BucketFromPropNameLSM(helpers.MetaCountProp(prop.Name)),
			lsmkv.WithStrategy(lsmkv.StrategySetCollection), // ref props do not have frequencies -> Set
			lsmkv.WithIdleThreshold(time.Duration(s.index.Config.FlushIdleAfter)*time.Second),
		)
		if err != nil {
			return err
		}

		err = s.store.CreateOrLoadBucket(ctx,
			helpers.HashBucketFromPropNameLSM(helpers.MetaCountProp(prop.Name)),
			lsmkv.WithStrategy(lsmkv.StrategyReplace),
			lsmkv.WithIdleThreshold(time.Duration(s.index.Config.FlushIdleAfter)*time.Second),
		)
		if err != nil {
			return err
		}
	}

	if schema.DataType(prop.DataType[0]) == schema.DataTypeGeoCoordinates {
		return s.initGeoProp(prop)
	}

	var mapOpts []lsmkv.BucketOption
	if inverted.HasFrequency(schema.DataType(prop.DataType[0])) {
		mapOpts = append(mapOpts, lsmkv.WithStrategy(lsmkv.StrategyMapCollection))
		mapOpts = append(mapOpts, lsmkv.WithIdleThreshold(time.Duration(s.index.Config.FlushIdleAfter)*time.Second))
		if s.versioner.Version() < 2 {
			mapOpts = append(mapOpts, lsmkv.WithLegacyMapSorting())
		}
	} else {
		mapOpts = append(mapOpts, lsmkv.WithStrategy(lsmkv.StrategySetCollection))
	}

	err := s.store.CreateOrLoadBucket(ctx, helpers.BucketFromPropNameLSM(prop.Name),
		mapOpts...)
	if err != nil {
		return err
	}

	err = s.store.CreateOrLoadBucket(ctx, helpers.HashBucketFromPropNameLSM(prop.Name),
		lsmkv.WithStrategy(lsmkv.StrategyReplace),
		lsmkv.WithIdleThreshold(time.Duration(s.index.Config.FlushIdleAfter)*time.Second),
	)
	if err != nil {
		return err
	}

	return nil
}

func (s *Shard) updateVectorIndexConfig(ctx context.Context,
	updated schema.VectorIndexConfig,
) error {
	if s.isReadOnly() {
		return storagestate.ErrStatusReadOnly
	}

	return s.vectorIndex.UpdateUserConfig(updated)
}

func (s *Shard) shutdown(ctx context.Context) error {
<<<<<<< HEAD
	// TODO: is this channel still needed? I think no
	// s.cancel <- struct{}{}
=======
	if s.index.Config.TrackVectorDimensions {
		// tracking vector dimensions goroutine only works when tracking is enabled
		// that's why we are trying to stop it only in this case
		s.stopMetrics <- struct{}{}
	}
>>>>>>> 876ce423

	if err := s.propLengths.Close(); err != nil {
		return errors.Wrap(err, "close prop length tracker")
	}

	// to ensure that all commitlog entries are written to disk.
	// otherwise in some cases the tombstone cleanup process'
	// 'RemoveTombstone' entry is not picked up on restarts
	// resulting in perpetually attempting to remove a tombstone
	// which doesn't actually exist anymore
	if err := s.vectorIndex.Flush(); err != nil {
		return errors.Wrap(err, "flush vector index commitlog")
	}

	if err := s.vectorIndex.Shutdown(ctx); err != nil {
		return errors.Wrap(err, "shut down vector index")
	}

	return s.store.Shutdown(ctx)
}

func (s *Shard) notifyReady() {
	s.initStatus()
	s.index.logger.
		WithField("action", "startup").
		Debugf("shard=%s is ready", s.name)
}<|MERGE_RESOLUTION|>--- conflicted
+++ resolved
@@ -230,13 +230,9 @@
 		return errors.Wrapf(err, "init shard %q: init per property indices", s.ID())
 	}
 
-<<<<<<< HEAD
-	return nil
-=======
 	s.initDimensionTracking()
 
-	return s, nil
->>>>>>> 876ce423
+	return nil
 }
 
 func (s *Shard) ID() string {
@@ -552,16 +548,11 @@
 }
 
 func (s *Shard) shutdown(ctx context.Context) error {
-<<<<<<< HEAD
-	// TODO: is this channel still needed? I think no
-	// s.cancel <- struct{}{}
-=======
 	if s.index.Config.TrackVectorDimensions {
 		// tracking vector dimensions goroutine only works when tracking is enabled
 		// that's why we are trying to stop it only in this case
 		s.stopMetrics <- struct{}{}
 	}
->>>>>>> 876ce423
 
 	if err := s.propLengths.Close(); err != nil {
 		return errors.Wrap(err, "close prop length tracker")

//                           _       _
// __      _____  __ ___   ___  __ _| |_ ___
// \ \ /\ / / _ \/ _` \ \ / / |/ _` | __/ _ \
//  \ V  V /  __/ (_| |\ V /| | (_| | ||  __/
//   \_/\_/ \___|\__,_| \_/ |_|\__,_|\__\___|
//
//  Copyright © 2016 - 2024 Weaviate B.V. All rights reserved.
//
//  CONTACT: hello@weaviate.io
//

package inverted

import (
	"context"
	"encoding/binary"
	"fmt"
	"math"
	"os"
	"sort"
	"strconv"
	"strings"

	enterrors "github.com/weaviate/weaviate/entities/errors"

	"github.com/pkg/errors"
	"github.com/sirupsen/logrus"
	"github.com/weaviate/sroar"
	"github.com/weaviate/weaviate/adapters/repos/db/helpers"
	"github.com/weaviate/weaviate/adapters/repos/db/inverted/stopwords"
	"github.com/weaviate/weaviate/adapters/repos/db/lsmkv"
	"github.com/weaviate/weaviate/adapters/repos/db/priorityqueue"
	"github.com/weaviate/weaviate/adapters/repos/db/propertyspecific"
	"github.com/weaviate/weaviate/entities/inverted"
	"github.com/weaviate/weaviate/entities/models"
	"github.com/weaviate/weaviate/entities/schema"
	"github.com/weaviate/weaviate/entities/searchparams"
	"github.com/weaviate/weaviate/entities/storobj"
)

type BM25Searcher struct {
	config         schema.BM25Config
	store          *lsmkv.Store
	getClass       func(string) *models.Class
	classSearcher  ClassSearcher // to allow recursive searches on ref-props
	propIndices    propertyspecific.Indices
	propLenTracker propLengthRetriever
	logger         logrus.FieldLogger
	shardVersion   uint16
}

type propLengthRetriever interface {
	PropertyMean(prop string) (float32, error)
}

func NewBM25Searcher(config schema.BM25Config, store *lsmkv.Store,
	getClass func(string) *models.Class, propIndices propertyspecific.Indices,
	classSearcher ClassSearcher, propLenTracker propLengthRetriever,
	logger logrus.FieldLogger, shardVersion uint16,
) *BM25Searcher {
	return &BM25Searcher{
		config:         config,
		store:          store,
		getClass:       getClass,
		propIndices:    propIndices,
		classSearcher:  classSearcher,
		propLenTracker: propLenTracker,
		logger:         logger.WithField("action", "bm25_search"),
		shardVersion:   shardVersion,
	}
}

<<<<<<< HEAD
func (b *BM25Searcher) extractTermInformation(class *models.Class, params searchparams.KeywordRanking) (map[string][]string, map[string][]int, map[string][]string, map[string]float32, float64, error) {
=======
func (b *BM25Searcher) BM25F(ctx context.Context, filterDocIds helpers.AllowList,
	className schema.ClassName, limit int, keywordRanking searchparams.KeywordRanking,
) ([]*storobj.Object, []float32, error) {
	// WEAVIATE-471 - If a property is not searchable, return an error
	for _, property := range keywordRanking.Properties {
		if !PropertyHasSearchableIndex(b.getClass(className.String()), property) {
			return nil, nil, inverted.NewMissingSearchableIndexError(property)
		}
	}

	class := b.getClass(className.String())
	if class == nil {
		return nil, nil, fmt.Errorf("could not find class %s in schema", className)
	}

	objs, scores, err := b.wand(ctx, filterDocIds, class, keywordRanking, limit)
	if err != nil {
		return nil, nil, errors.Wrap(err, "wand")
	}

	return objs, scores, nil
}

func (b *BM25Searcher) GetPropertyLengthTracker() *JsonShardMetaData {
	return b.propLenTracker.(*JsonShardMetaData)
}

func (b *BM25Searcher) wand(
	ctx context.Context, filterDocIds helpers.AllowList, class *models.Class, params searchparams.KeywordRanking, limit int,
) ([]*storobj.Object, []float32, error) {
	N := float64(b.store.Bucket(helpers.ObjectsBucketLSM).Count())

>>>>>>> 5a12aeb2
	var stopWordDetector *stopwords.Detector
	var err error
	if class.InvertedIndexConfig != nil && class.InvertedIndexConfig.Stopwords != nil {
		stopWordDetector, err = stopwords.NewDetectorFromConfig(*(class.InvertedIndexConfig.Stopwords))
	}
	if err != nil {
		return nil, nil, nil, nil, 0, err
	}

	queryTermsByTokenization := map[string][]string{}
	duplicateBoostsByTokenization := map[string][]int{}
	propNamesByTokenization := map[string][]string{}
	propertyBoosts := make(map[string]float32, len(params.Properties))

	for _, tokenization := range helpers.Tokenizations {
		queryTerms, dupBoosts := helpers.TokenizeAndCountDuplicates(tokenization, params.Query)
		queryTermsByTokenization[tokenization] = queryTerms
		duplicateBoostsByTokenization[tokenization] = dupBoosts

		if tokenization == models.PropertyTokenizationWord {
			queryTerms, dupBoosts = b.removeStopwordsFromQueryTerms(queryTermsByTokenization[tokenization],
				duplicateBoostsByTokenization[tokenization], stopWordDetector)
			queryTermsByTokenization[tokenization] = queryTerms
			duplicateBoostsByTokenization[tokenization] = dupBoosts
		}
		propNamesByTokenization[tokenization] = make([]string, 0)
	}

	averagePropLength := 0.
	for _, propertyWithBoost := range params.Properties {
		property := propertyWithBoost
		propBoost := 1
		if strings.Contains(propertyWithBoost, "^") {
			property = strings.Split(propertyWithBoost, "^")[0]
			boostStr := strings.Split(propertyWithBoost, "^")[1]
			propBoost, _ = strconv.Atoi(boostStr)
		}
		propertyBoosts[property] = float32(propBoost)

		propMean, err := b.GetPropertyLengthTracker().PropertyMean(property)
		if err != nil {
			return nil, nil, nil, nil, 0, err
		}
		averagePropLength += float64(propMean)

		prop, err := schema.GetPropertyByName(class, property)
		if err != nil {
			return nil, nil, nil, nil, 0, err
		}

		switch dt, _ := schema.AsPrimitive(prop.DataType); dt {
		case schema.DataTypeText, schema.DataTypeTextArray:
			if _, exists := propNamesByTokenization[prop.Tokenization]; !exists {
				return nil, nil, nil, nil, 0, fmt.Errorf("cannot handle tokenization '%v' of property '%s'",
					prop.Tokenization, prop.Name)
			}
			propNamesByTokenization[prop.Tokenization] = append(propNamesByTokenization[prop.Tokenization], property)
		default:
			return nil, nil, nil, nil, 0, fmt.Errorf("cannot handle datatype '%v' of property '%s'", dt, prop.Name)
		}
	}
	averagePropLength = averagePropLength / float64(len(params.Properties))

	return queryTermsByTokenization, duplicateBoostsByTokenization, propNamesByTokenization, propertyBoosts, averagePropLength, nil
}

func (b *BM25Searcher) BM25F(ctx context.Context, filterDocIds helpers.AllowList,
	className schema.ClassName, limit int, keywordRanking searchparams.KeywordRanking,
) ([]*storobj.Object, []float32, error) {
	// WEAVIATE-471 - If a property is not searchable, return an error
	for _, property := range keywordRanking.Properties {
		if !PropertyHasSearchableIndex(b.getClass(className.String()), property) {
			return nil, nil, inverted.NewMissingSearchableIndexError(property)
		}
	}
	class := b.getClass(className.String())
	if class == nil {
		return nil, nil, fmt.Errorf("could not find class %s in schema", className)
	}

	objs, scores, err := b.wand(ctx, filterDocIds, class, keywordRanking, limit)
	if err != nil {
		return nil, nil, errors.Wrap(err, "wand")
	}
	return objs, scores, nil
}

func (b *BM25Searcher) GetPropertyLengthTracker() *JsonPropertyLengthTracker {
	return b.propLenTracker.(*JsonPropertyLengthTracker)
}

func (b *BM25Searcher) wand(
	ctx context.Context, filterDocIds helpers.AllowList, class *models.Class, params searchparams.KeywordRanking, limit int,
) ([]*storobj.Object, []float32, error) {
	useWandDisk := os.Getenv("USE_WAND_DISK") == "true"
	useWandDiskForced := os.Getenv("USE_WAND_DISK") == "force"
	validateWandDisk := os.Getenv("USE_WAND_DISK") == "validate"
	validateWandDiskForced := os.Getenv("USE_WAND_DISK") == "validate-force"
	if useWandDisk || useWandDiskForced {
		return b.wandDiskMem(ctx, filterDocIds, class, params, limit, useWandDiskForced)
	} else if validateWandDisk || validateWandDiskForced {
		return b.validateWand(ctx, filterDocIds, class, params, limit, validateWandDiskForced)
	} else {
		return b.wandMem(ctx, filterDocIds, class, params, limit)
	}
}

func (b *BM25Searcher) validateWand(
	ctx context.Context, filterDocIds helpers.AllowList, class *models.Class, params searchparams.KeywordRanking, limit int, useWandDiskForced bool,
) ([]*storobj.Object, []float32, error) {
	objsD, scoresD, errD := b.wandDiskMem(ctx, filterDocIds, class, params, limit, useWandDiskForced)
	objsM, scoresM, errM := b.wandMem(ctx, filterDocIds, class, params, limit)
	if errD != nil {
		return nil, nil, errD
	}
	if errM != nil {
		return nil, nil, errM
	}

	var err error
	// compare results and scores
	if len(objsD) != len(objsM) {
		fmt.Printf("different number of results: disk %d, mem %d", len(objsD), len(objsM))
		err = fmt.Errorf("different number of results: disk %d, mem %d", len(objsD), len(objsM))
	}
	if len(scoresD) != len(scoresM) {
		fmt.Printf("different number of scores: disk %d, mem %d", len(objsD), len(objsM))
		err = fmt.Errorf("different number of scores: disk %d, mem %d", len(scoresD), len(scoresM))
	}

	if err != nil {
		for i := range objsM {
			if len(objsD) <= i && len(objsM) <= i {
				fmt.Printf("disk %v,%v mem %v,%v\n", scoresD[i], objsD[i].ID(), scoresM[i], objsM[i].ID())
			}
		}
		// return nil, nil, err
	}

	for i := range objsM {
		if len(objsD) <= i && len(objsM) <= i {
			if objsD[i].ID() != objsM[i].ID() {
				err = fmt.Errorf("different IDs at index %d: disk %v,%v mem %v,%v", i, scoresD[i], objsD[i].ID(), scoresM[i], objsM[i].ID())
				fmt.Printf("different IDs at index %d: disk %v,%v mem %v,%v\n", i, scoresD[i], objsD[i].ID(), scoresM[i], objsM[i].ID())
				break
			}
			if scoresD[i] != scoresM[i] {
				err = fmt.Errorf("different scores at index %d: disk %v,%v mem %v,%v", i, scoresD[i], objsD[i].ID(), scoresM[i], objsM[i].ID())
				fmt.Printf("different scores at index %d: disk %v,%v mem %v,%v\n", i, scoresD[i], objsD[i].ID(), scoresM[i], objsM[i].ID())
				break
			}
		}
	}

	if err != nil {
		for i := range objsM {
			if len(objsD) <= i && len(objsM) <= i {
				fmt.Printf("disk %v,%v mem %v,%v\n", scoresD[i], objsD[i].ID(), scoresM[i], objsM[i].ID())
			}
		}
		// return nil, nil, err
	}

	return objsM, scoresM, errM
}

// global var to store wand times
/*
var (
	wandMemTimes     []float64 = make([]float64, 5)
	wandMemCounter   int       = 0
	wandMemLastClass string
	wandMemStats     []float64 = make([]float64, 1)
)
*/
func (b *BM25Searcher) wandMem(ctx context.Context, filterDocIds helpers.AllowList, class *models.Class, params searchparams.KeywordRanking, limit int) ([]*storobj.Object, []float32, error) {
	/*
		if wandMemLastClass == "" {
			wandMemLastClass = string(class.Class)
		}
		if wandMemLastClass != string(class.Class) {
			fmt.Printf(" MEM,%v", wandMemLastClass)
			sum := 0.
			for i := 0; i < len(wandMemTimes); i++ {
				fmt.Printf(",%8.2f", wandMemTimes[i]/float64(wandMemCounter))
				sum += wandMemTimes[i] / float64(wandMemCounter)
			}
			fmt.Printf(",%8.2f", sum)

			// for i := 0; i < len(wandMemStats); i++ {
			//	fmt.Printf(",%8.2f", wandMemStats[i]/float64(wandMemCounter))
			// }
			fmt.Printf("\n")
			wandMemCounter = 0
			wandMemLastClass = string(class.Class)
			wandMemTimes = make([]float64, len(wandMemTimes))
			wandMemStats = make([]float64, len(wandMemStats))
		}

		wandMemCounter++
		wandTimesId := 0

		// start timer
		startTime := float64(time.Now().UnixNano()) / 1e6
	*/

	// get number of objects
	N := float64(b.store.Bucket(helpers.ObjectsBucketLSM).Count())

	// stopword filtering for word tokenization
	queryTermsByTokenization, duplicateBoostsByTokenization, propNamesByTokenization, propertyBoosts, averagePropLength, err := b.extractTermInformation(class, params)
	if err != nil {
		return nil, nil, err
	}

	// wandMemTimes[wandTimesId] += float64(time.Now().UnixNano())/1e6 - startTime
	// wandTimesId++

	objsM, scoresM, errM := b.wandMemScoring(queryTermsByTokenization, duplicateBoostsByTokenization, propNamesByTokenization, propertyBoosts, averagePropLength, N, filterDocIds, params, limit)

	return objsM, scoresM, errM
}

func (b *BM25Searcher) wandMemScoring(queryTermsByTokenization map[string][]string, duplicateBoostsByTokenization map[string][]int, propNamesByTokenization map[string][]string, propertyBoosts map[string]float32, averagePropLength float64, N float64, filterDocIds helpers.AllowList, params searchparams.KeywordRanking, limit int) ([]*storobj.Object, []float32, error) {
	// wandTimesId := 1
	// startTime := float64(time.Now().UnixNano()) / 1e6

	tokenCount := 0
	for tokenization, propNames := range propNamesByTokenization {
		if len(propNames) > 0 {
			tokenCount += len(queryTermsByTokenization[tokenization])
		}
	}

	results := make([]Term, tokenCount)
	indices := make([]map[uint64]int, tokenCount)

	eg := enterrors.NewErrorGroupWrapper(b.logger)
	eg.SetLimit(_NUMCPU)

	tokenIndex := 0
	for tokenization, propNames := range propNamesByTokenization {
		propNames := propNames
		if len(propNames) > 0 {
			for queryTermId, queryTerm := range queryTermsByTokenization[tokenization] {
				tokenization := tokenization
				queryTerm := queryTerm
				queryTermId := queryTermId
				tokenIndexInner := tokenIndex

				dupBoost := duplicateBoostsByTokenization[tokenization][queryTermId]

				eg.Go(func() (err error) {
<<<<<<< HEAD
					termResult, docIndices, termErr := b.createTerm(N, filterDocIds, queryTerm, propNames, propertyBoosts, dupBoost, params.AdditionalExplanations)
=======
					termResult, docIndices, termErr := b.createTerm(ctx, N, filterDocIds, queryTerms[j], propNames,
						propertyBoosts, duplicateBoosts[j], params.AdditionalExplanations)
>>>>>>> 5a12aeb2
					if termErr != nil {
						err = termErr
						return
					}
					results[tokenIndexInner] = termResult
					indices[tokenIndexInner] = docIndices
					return
				}, "query_term", queryTerm, "prop_names", propNames, "has_filter", filterDocIds != nil)

				tokenIndex++
			}
		}
	}

	if err := eg.Wait(); err != nil {
		return nil, nil, err
	}
	// all results. Sum up the length of the results from all terms to get an upper bound of how many results there are
	if limit == 0 {
		for _, ind := range indices {
			limit += len(ind)
		}
	}

	// wandMemTimes[wandTimesId] += float64(time.Now().UnixNano())/1e6 - startTime
	// wandTimesId++
	// startTime = float64(time.Now().UnixNano()) / 1e6

	// the results are needed in the original order to be able to locate frequency/property length for the top-results
	resultsOriginalOrder := make([]Term, len(results))
	copy(resultsOriginalOrder, results)

	resultsTerms := results

	topKHeap := b.getTopKHeap(limit, resultsTerms, averagePropLength)

	// wandMemTimes[wandTimesId] += float64(time.Now().UnixNano())/1e6 - startTime
	// wandTimesId++
	// startTime = float64(time.Now().UnixNano()) / 1e6

	objects, scores, err := b.getTopKObjects(topKHeap, resultsOriginalOrder, indices, params.AdditionalExplanations)

	// wandMemTimes[wandTimesId] += float64(time.Now().UnixNano())/1e6 - startTime
	// wandTimesId++

	return objects, scores, err
}

func (b *BM25Searcher) removeStopwordsFromQueryTerms(queryTerms []string,
	duplicateBoost []int, detector *stopwords.Detector,
) ([]string, []int) {
	if detector == nil || len(queryTerms) == 0 {
		return queryTerms, duplicateBoost
	}

	i := 0
WordLoop:
	for {
		if i == len(queryTerms) {
			return queryTerms, duplicateBoost
		}
		queryTerm := queryTerms[i]
		if detector.IsStopword(queryTerm) {
			queryTerms[i] = queryTerms[len(queryTerms)-1]
			queryTerms = queryTerms[:len(queryTerms)-1]
			duplicateBoost[i] = duplicateBoost[len(duplicateBoost)-1]
			duplicateBoost = duplicateBoost[:len(duplicateBoost)-1]

			continue WordLoop
		}

		i++
	}
}

func (b *BM25Searcher) getTopKObjects(topKHeap *priorityqueue.Queue[any],
	results Terms, indices []map[uint64]int, additionalExplanations bool,
) ([]*storobj.Object, []float32, error) {
	objectsBucket := b.store.Bucket(helpers.ObjectsBucketLSM)
	if objectsBucket == nil {
		return nil, nil, errors.Errorf("objects bucket not found")
	}

	objects := make([]*storobj.Object, 0, topKHeap.Len())
	scores := make([]float32, 0, topKHeap.Len())

	buf := make([]byte, 8)
	for topKHeap.Len() > 0 {
		res := topKHeap.Pop()
		binary.LittleEndian.PutUint64(buf, res.ID)
		objectByte, err := objectsBucket.GetBySecondary(0, buf)
		if err != nil {
			return nil, nil, err
		}

		// If there is a crash and WAL recovery, the inverted index may have objects that are not in the objects bucket.
		// This is an issue that needs to be fixed, but for now we need to reduce the huge amount of log messages that
		// are generated by this issue. Logging the first time we encounter a missing object in a query still resulted
		// in a huge amount of log messages and it will happen on all queries, so we not log at all for now.
		// The user has already been alerted about ppossible data loss when the WAL recovery happened.
		// TODO: consider deleting these entries from the inverted index and alerting the user
		if len(objectByte) == 0 {
			continue
		}

		obj, err := storobj.FromBinary(objectByte)
		if err != nil {
			return nil, nil, err
		}

		if additionalExplanations {
			// add score explanation
			if obj.AdditionalProperties() == nil {
				obj.Object.Additional = make(map[string]interface{})
			}
			/*
				for j, result := range results.list {
					if termIndex, ok := indices[j][res.ID]; ok {
						queryTerm := result.QueryTerm()
						if len(result.Data()) <= termIndex {
							b.logger.Warnf(
								"Skipping object explanation in BM25: term index %v is out of range for query term %v, length %d, id %v",
								termIndex, queryTerm, len(result.Data()), res.ID)
							continue
						}
						obj.Object.Additional["BM25F_"+queryTerm+"_frequency"] = result.Data()[termIndex].frequency
						obj.Object.Additional["BM25F_"+queryTerm+"_propLength"] = result.Data()[termIndex].propLength
					}
				}
			*/
		}
		objects = append(objects, obj)
		scores = append(scores, res.Dist)

	}
	return objects, scores, nil
}

func (b *BM25Searcher) getTopKHeap(limit int, results Terms, averagePropLength float64,
) *priorityqueue.Queue[any] {
	topKHeap := priorityqueue.NewMinScoreAndId[any](limit)
	worstDist := float64(-10000) // tf score can be negative
	sort.Sort(results)
	for {
		if results.completelyExhausted() || results.pivot(worstDist) {
			return topKHeap
		}

		id, score := results.scoreNext(averagePropLength, b.config)

		if topKHeap.Len() < limit || topKHeap.Top().Dist < float32(score) {
			topKHeap.Insert(id, float32(score))
			for topKHeap.Len() > limit {
				topKHeap.Pop()
			}
			// only update the worst distance when the queue is full, otherwise results can be missing if the first
			// entry that is checked already has a very high score
			if topKHeap.Len() >= limit {
				worstDist = float64(topKHeap.Top().Dist)
			}
		}
	}
}

func (b *BM25Searcher) createTerm(ctx context.Context, N float64, filterDocIds helpers.AllowList, query string,
	propertyNames []string, propertyBoosts map[string]float32, duplicateTextBoost int,
	additionalExplanations bool,
) (Term, map[uint64]int, error) {
	termResult := &termMem{queryTerm: query}
	filteredDocIDs := sroar.NewBitmap() // to build the global n if there is a filter

	allMsAndProps := make(AllMapPairsAndPropName, 0, len(propertyNames))
	for _, propName := range propertyNames {

		bucket := b.store.Bucket(helpers.BucketSearchableFromPropNameLSM(propName))
		if bucket == nil {
			return termResult, nil, fmt.Errorf("could not find bucket for property %v", propName)
		}
		preM, err := bucket.MapList(ctx, []byte(query))
		if err != nil {
			return termResult, nil, err
		}

		var m []lsmkv.MapPair
		if filterDocIds != nil {
			m = make([]lsmkv.MapPair, 0, len(preM))
			for _, val := range preM {
				docID := binary.BigEndian.Uint64(val.Key)
				if filterDocIds.Contains(docID) {
					m = append(m, val)
				} else {
					filteredDocIDs.Set(docID)
				}
			}
		} else {
			m = preM
		}
		if len(m) == 0 {
			continue
		}

		allMsAndProps = append(allMsAndProps, MapPairsAndPropName{MapPairs: m, propname: propName})
	}

	// sort ascending, this code has two effects
	// 1) We can skip writing the indices from the last property to the map (see next comment). Therefore, having the
	//    biggest property at the end will save us most writes on average
	// 2) For the first property all entries are new, and we can create the map with the respective size. When choosing
	//    the second-biggest entry as the first property we save additional allocations later
	sort.Sort(allMsAndProps)
	if len(allMsAndProps) > 2 {
		allMsAndProps[len(allMsAndProps)-2], allMsAndProps[0] = allMsAndProps[0], allMsAndProps[len(allMsAndProps)-2]
	}

	var docMapPairs []docPointerWithScore = nil
	var docMapPairsIndices map[uint64]int = nil
	for i, mAndProps := range allMsAndProps {
		m := mAndProps.MapPairs
		propName := mAndProps.propname

		// The indices are needed for two things:
		// a) combining the results of different properties
		// b) Retrieve additional information that helps to understand the results when debugging. The retrieval is done
		//    in a later step, after it is clear which objects are the most relevant
		//
		// When b) is not needed the results from the last property do not need to be added to the index-map as there
		// won't be any follow-up combinations.
		includeIndicesForLastElement := false
		if additionalExplanations || i < len(allMsAndProps)-1 {
			includeIndicesForLastElement = true
		}

		// only create maps/slices if we know how many entries there are
		if docMapPairs == nil {
			docMapPairs = make([]docPointerWithScore, 0, len(m))
			docMapPairsIndices = make(map[uint64]int, len(m))
			for k, val := range m {
				if len(val.Value) < 8 {
					b.logger.Warnf("Skipping pair in BM25: MapPair.Value should be 8 bytes long, but is %d.", len(val.Value))
					continue
				}
				freqBits := binary.LittleEndian.Uint32(val.Value[0:4])
				propLenBits := binary.LittleEndian.Uint32(val.Value[4:8])
				docMapPairs = append(docMapPairs,
					docPointerWithScore{
						id:         binary.BigEndian.Uint64(val.Key),
						frequency:  math.Float32frombits(freqBits) * propertyBoosts[propName],
						propLength: math.Float32frombits(propLenBits),
					})
				if includeIndicesForLastElement {
					docMapPairsIndices[binary.BigEndian.Uint64(val.Key)] = k
				}
			}
		} else {
			for _, val := range m {
				if len(val.Value) < 8 {
					b.logger.Warnf("Skipping pair in BM25: MapPair.Value should be 8 bytes long, but is %d.", len(val.Value))
					continue
				}
				key := binary.BigEndian.Uint64(val.Key)
				ind, ok := docMapPairsIndices[key]
				freqBits := binary.LittleEndian.Uint32(val.Value[0:4])
				propLenBits := binary.LittleEndian.Uint32(val.Value[4:8])
				if ok {
					if ind >= len(docMapPairs) {
						// the index is not valid anymore, but the key is still in the map
						b.logger.Warnf("Skipping pair in BM25: Index %d is out of range for key %d, length %d.", ind, key, len(docMapPairs))
						continue
					}
					if ind < len(docMapPairs) && docMapPairs[ind].id != key {
						b.logger.Warnf("Skipping pair in BM25: id at %d in doc map pairs, %d, differs from current key, %d", ind, docMapPairs[ind].id, key)
						continue
					}

					docMapPairs[ind].propLength += math.Float32frombits(propLenBits)
					docMapPairs[ind].frequency += math.Float32frombits(freqBits) * propertyBoosts[propName]
				} else {
					docMapPairs = append(docMapPairs,
						docPointerWithScore{
							id:         binary.BigEndian.Uint64(val.Key),
							frequency:  math.Float32frombits(freqBits) * propertyBoosts[propName],
							propLength: math.Float32frombits(propLenBits),
						})
					if includeIndicesForLastElement {
						docMapPairsIndices[binary.BigEndian.Uint64(val.Key)] = len(docMapPairs) - 1 // current last entry
					}
				}
			}
		}
	}
	if docMapPairs == nil {
		termResult.exhausted = true
		return termResult, docMapPairsIndices, nil
	}
	termResult.data = docMapPairs

	n := float64(len(docMapPairs))
	if filterDocIds != nil {
		n += float64(filteredDocIDs.GetCardinality())
	}
	termResult.idf = math.Log(float64(1)+(N-n+0.5)/(n+0.5)) * float64(duplicateTextBoost)

	// catch special case where there are no results and would panic termResult.data[0].id
	// related to #4125
	if len(termResult.data) == 0 {
		termResult.posPointer = 0
		termResult.idPointer = 0
		termResult.exhausted = true
		return termResult, docMapPairsIndices, nil
	}

	termResult.posPointer = 0
	termResult.idPointer = termResult.data[0].id
	return termResult, docMapPairsIndices, nil
}

type Term interface {
	ScoreAndAdvance(averagePropLength float64, config schema.BM25Config) (uint64, float64)
	AdvanceAtLeast(minID uint64)
	IsExhausted() bool
	IdPointer() uint64
	IDF() float64
	QueryTerm() string
}

type termMem struct {
	// doubles as max impact (with tf=1, the max impact would be 1*idf), if there
	// is a boost for a queryTerm, simply apply it here once
	idf float64

	idPointer  uint64
	posPointer uint64
	data       []docPointerWithScore
	exhausted  bool
	queryTerm  string
}

func (t *termMem) ScoreAndAdvance(averagePropLength float64, config schema.BM25Config) (uint64, float64) {
	id := t.idPointer
	pair := t.data[t.posPointer]
	freq := float64(pair.frequency)
	tf := freq / (freq + config.K1*(1-config.B+config.B*float64(pair.propLength)/averagePropLength))

	// advance
	t.posPointer++
	if t.posPointer >= uint64(len(t.data)) {
		t.exhausted = true
	} else {
		t.idPointer = t.data[t.posPointer].id
	}

	return id, tf * t.idf
}

func (t *termMem) AdvanceAtLeast(minID uint64) {
	for t.idPointer < minID {
		t.posPointer++
		if t.posPointer >= uint64(len(t.data)) {
			t.exhausted = true
			return
		}
		t.idPointer = t.data[t.posPointer].id
	}
}

func (t *termMem) IsExhausted() bool {
	return t.exhausted
}

func (t *termMem) IdPointer() uint64 {
	return t.idPointer
}

func (t *termMem) QueryTerm() string {
	return t.queryTerm
}

func (t *termMem) IDF() float64 {
	return t.idf
}

func (t *termMem) Data() []docPointerWithScore {
	return t.data
}

type Terms []Term

func (t Terms) completelyExhausted() bool {
	for i := range t {
		if !t[i].IsExhausted() {
			return false
		}
	}
	return true
}

func (t Terms) pivot(minScore float64) bool {
	minID, pivotPoint, abort := t.findMinID(minScore)
	if abort {
		return true
	}
	if pivotPoint == 0 {
		return false
	}

	t.advanceAllAtLeast(minID)
	sort.Sort(t)
	return false
}

func (t Terms) advanceAllAtLeast(minID uint64) {
	for i := range t {
		t[i].AdvanceAtLeast(minID)
	}
}

func (t Terms) findMinID(minScore float64) (uint64, int, bool) {
	cumScore := float64(0)

	for i, term := range t {
		if term.IsExhausted() {
			continue
		}
		cumScore += term.IDF()
		if cumScore >= minScore {
			return term.IdPointer(), i, false
		}
	}

	return 0, 0, true
}

func (t Terms) findFirstNonExhausted() (int, bool) {
	for i := range t {
		if !t[i].IsExhausted() {
			return i, true
		}
	}

	return -1, false
}

func (t Terms) scoreNext(averagePropLength float64, config schema.BM25Config) (uint64, float64) {
	pos, ok := t.findFirstNonExhausted()
	if !ok {
		// done, nothing left to score
		return 0, 0
	}

	id := t[pos].IdPointer()
	var cumScore float64
	for i := pos; i < len(t); i++ {
		if t[i].IdPointer() != id || t[i].IsExhausted() {
			continue
		}
		_, score := t[i].ScoreAndAdvance(averagePropLength, config)
		cumScore += score
	}

	sort.Sort(t) // pointer was advanced in scoreAndAdvance

	return id, cumScore
}

// provide sort interface
func (t Terms) Len() int {
	return len(t)
}

func (t Terms) Less(i, j int) bool {
	return t[i].IdPointer() < t[j].IdPointer()
}

func (t Terms) Swap(i, j int) {
	t[i], t[j] = t[j], t[i]
}

type MapPairsAndPropName struct {
	propname string
	MapPairs []lsmkv.MapPair
}

type AllMapPairsAndPropName []MapPairsAndPropName

// provide sort interface
func (m AllMapPairsAndPropName) Len() int {
	return len(m)
}

func (m AllMapPairsAndPropName) Less(i, j int) bool {
	return len(m[i].MapPairs) < len(m[j].MapPairs)
}

func (m AllMapPairsAndPropName) Swap(i, j int) {
	m[i], m[j] = m[j], m[i]
}

func PropertyHasSearchableIndex(class *models.Class, tentativePropertyName string) bool {
	if class == nil {
		return false
	}

	propertyName := strings.Split(tentativePropertyName, "^")[0]
	p, err := schema.GetPropertyByName(class, propertyName)
	if err != nil {
		return false
	}
	return HasSearchableIndex(p)
}<|MERGE_RESOLUTION|>--- conflicted
+++ resolved
@@ -70,42 +70,7 @@
 	}
 }
 
-<<<<<<< HEAD
 func (b *BM25Searcher) extractTermInformation(class *models.Class, params searchparams.KeywordRanking) (map[string][]string, map[string][]int, map[string][]string, map[string]float32, float64, error) {
-=======
-func (b *BM25Searcher) BM25F(ctx context.Context, filterDocIds helpers.AllowList,
-	className schema.ClassName, limit int, keywordRanking searchparams.KeywordRanking,
-) ([]*storobj.Object, []float32, error) {
-	// WEAVIATE-471 - If a property is not searchable, return an error
-	for _, property := range keywordRanking.Properties {
-		if !PropertyHasSearchableIndex(b.getClass(className.String()), property) {
-			return nil, nil, inverted.NewMissingSearchableIndexError(property)
-		}
-	}
-
-	class := b.getClass(className.String())
-	if class == nil {
-		return nil, nil, fmt.Errorf("could not find class %s in schema", className)
-	}
-
-	objs, scores, err := b.wand(ctx, filterDocIds, class, keywordRanking, limit)
-	if err != nil {
-		return nil, nil, errors.Wrap(err, "wand")
-	}
-
-	return objs, scores, nil
-}
-
-func (b *BM25Searcher) GetPropertyLengthTracker() *JsonShardMetaData {
-	return b.propLenTracker.(*JsonShardMetaData)
-}
-
-func (b *BM25Searcher) wand(
-	ctx context.Context, filterDocIds helpers.AllowList, class *models.Class, params searchparams.KeywordRanking, limit int,
-) ([]*storobj.Object, []float32, error) {
-	N := float64(b.store.Bucket(helpers.ObjectsBucketLSM).Count())
-
->>>>>>> 5a12aeb2
 	var stopWordDetector *stopwords.Detector
 	var err error
 	if class.InvertedIndexConfig != nil && class.InvertedIndexConfig.Stopwords != nil {
@@ -193,8 +158,8 @@
 	return objs, scores, nil
 }
 
-func (b *BM25Searcher) GetPropertyLengthTracker() *JsonPropertyLengthTracker {
-	return b.propLenTracker.(*JsonPropertyLengthTracker)
+func (b *BM25Searcher) GetPropertyLengthTracker() *JsonShardMetaData {
+	return b.propLenTracker.(*JsonShardMetaData)
 }
 
 func (b *BM25Searcher) wand(
@@ -324,12 +289,12 @@
 	// wandMemTimes[wandTimesId] += float64(time.Now().UnixNano())/1e6 - startTime
 	// wandTimesId++
 
-	objsM, scoresM, errM := b.wandMemScoring(queryTermsByTokenization, duplicateBoostsByTokenization, propNamesByTokenization, propertyBoosts, averagePropLength, N, filterDocIds, params, limit)
+	objsM, scoresM, errM := b.wandMemScoring(ctx, queryTermsByTokenization, duplicateBoostsByTokenization, propNamesByTokenization, propertyBoosts, averagePropLength, N, filterDocIds, params, limit)
 
 	return objsM, scoresM, errM
 }
 
-func (b *BM25Searcher) wandMemScoring(queryTermsByTokenization map[string][]string, duplicateBoostsByTokenization map[string][]int, propNamesByTokenization map[string][]string, propertyBoosts map[string]float32, averagePropLength float64, N float64, filterDocIds helpers.AllowList, params searchparams.KeywordRanking, limit int) ([]*storobj.Object, []float32, error) {
+func (b *BM25Searcher) wandMemScoring(ctx context.Context, queryTermsByTokenization map[string][]string, duplicateBoostsByTokenization map[string][]int, propNamesByTokenization map[string][]string, propertyBoosts map[string]float32, averagePropLength float64, N float64, filterDocIds helpers.AllowList, params searchparams.KeywordRanking, limit int) ([]*storobj.Object, []float32, error) {
 	// wandTimesId := 1
 	// startTime := float64(time.Now().UnixNano()) / 1e6
 
@@ -359,12 +324,7 @@
 				dupBoost := duplicateBoostsByTokenization[tokenization][queryTermId]
 
 				eg.Go(func() (err error) {
-<<<<<<< HEAD
-					termResult, docIndices, termErr := b.createTerm(N, filterDocIds, queryTerm, propNames, propertyBoosts, dupBoost, params.AdditionalExplanations)
-=======
-					termResult, docIndices, termErr := b.createTerm(ctx, N, filterDocIds, queryTerms[j], propNames,
-						propertyBoosts, duplicateBoosts[j], params.AdditionalExplanations)
->>>>>>> 5a12aeb2
+					termResult, docIndices, termErr := b.createTerm(ctx, N, filterDocIds, queryTerm, propNames, propertyBoosts, dupBoost, params.AdditionalExplanations)
 					if termErr != nil {
 						err = termErr
 						return

//                           _       _
// __      _____  __ ___   ___  __ _| |_ ___
// \ \ /\ / / _ \/ _` \ \ / / |/ _` | __/ _ \
//  \ V  V /  __/ (_| |\ V /| | (_| | ||  __/
//   \_/\_/ \___|\__,_| \_/ |_|\__,_|\__\___|
//
//  Copyright © 2016 - 2023 Weaviate B.V. All rights reserved.
//
//  CONTACT: hello@weaviate.io
//

package rest

import (
	"context"
	"encoding/json"
	"fmt"
	"net"
	"net/http"
	"os"
	goruntime "runtime"
	"strings"
	"time"

	_ "net/http/pprof"

	openapierrors "github.com/go-openapi/errors"
	"github.com/go-openapi/runtime"
	"github.com/go-openapi/swag"
	"github.com/pkg/errors"
	"github.com/prometheus/client_golang/prometheus/promhttp"
	"github.com/sirupsen/logrus"
	"github.com/weaviate/weaviate/adapters/clients"
	"github.com/weaviate/weaviate/adapters/handlers/rest/clusterapi"
	"github.com/weaviate/weaviate/adapters/handlers/rest/operations"
	"github.com/weaviate/weaviate/adapters/handlers/rest/state"
	"github.com/weaviate/weaviate/adapters/repos/classifications"
	"github.com/weaviate/weaviate/adapters/repos/db"
	"github.com/weaviate/weaviate/adapters/repos/db/inverted"
	"github.com/weaviate/weaviate/adapters/repos/db/lsmkv"
	modulestorage "github.com/weaviate/weaviate/adapters/repos/modules"
	schemarepo "github.com/weaviate/weaviate/adapters/repos/schema"
	txstore "github.com/weaviate/weaviate/adapters/repos/transactions"
	"github.com/weaviate/weaviate/entities/moduletools"
	"github.com/weaviate/weaviate/entities/replication"
	enthnsw "github.com/weaviate/weaviate/entities/vectorindex/hnsw"
	modstgazure "github.com/weaviate/weaviate/modules/backup-azure"
	modstgfs "github.com/weaviate/weaviate/modules/backup-filesystem"
	modstggcs "github.com/weaviate/weaviate/modules/backup-gcs"
	modstgs3 "github.com/weaviate/weaviate/modules/backup-s3"
	modgenerativecohere "github.com/weaviate/weaviate/modules/generative-cohere"
	modgenerativeopenai "github.com/weaviate/weaviate/modules/generative-openai"
	modgenerativepalm "github.com/weaviate/weaviate/modules/generative-palm"
	modimage "github.com/weaviate/weaviate/modules/img2vec-neural"
	modbind "github.com/weaviate/weaviate/modules/multi2vec-bind"
	modclip "github.com/weaviate/weaviate/modules/multi2vec-clip"
	modner "github.com/weaviate/weaviate/modules/ner-transformers"
	modqnaopenai "github.com/weaviate/weaviate/modules/qna-openai"
	modqna "github.com/weaviate/weaviate/modules/qna-transformers"
	modcentroid "github.com/weaviate/weaviate/modules/ref2vec-centroid"
	modrerankercohere "github.com/weaviate/weaviate/modules/reranker-cohere"
	modrerankertransformers "github.com/weaviate/weaviate/modules/reranker-transformers"
	modsum "github.com/weaviate/weaviate/modules/sum-transformers"
	modspellcheck "github.com/weaviate/weaviate/modules/text-spellcheck"
	modcohere "github.com/weaviate/weaviate/modules/text2vec-cohere"
	modcontextionary "github.com/weaviate/weaviate/modules/text2vec-contextionary"
	modgpt4all "github.com/weaviate/weaviate/modules/text2vec-gpt4all"
	modhuggingface "github.com/weaviate/weaviate/modules/text2vec-huggingface"
	modopenai "github.com/weaviate/weaviate/modules/text2vec-openai"
	modtext2vecpalm "github.com/weaviate/weaviate/modules/text2vec-palm"
	modtransformers "github.com/weaviate/weaviate/modules/text2vec-transformers"
	"github.com/weaviate/weaviate/usecases/auth/authentication/composer"
	"github.com/weaviate/weaviate/usecases/backup"
	"github.com/weaviate/weaviate/usecases/classification"
	"github.com/weaviate/weaviate/usecases/cluster"
	"github.com/weaviate/weaviate/usecases/config"
	"github.com/weaviate/weaviate/usecases/modules"
	"github.com/weaviate/weaviate/usecases/monitoring"
	"github.com/weaviate/weaviate/usecases/objects"
	"github.com/weaviate/weaviate/usecases/replica"
	"github.com/weaviate/weaviate/usecases/scaler"
	schemaUC "github.com/weaviate/weaviate/usecases/schema"
	"github.com/weaviate/weaviate/usecases/schema/migrate"
	"github.com/weaviate/weaviate/usecases/sharding"
	"github.com/weaviate/weaviate/usecases/traverser"
)

const MinimumRequiredContextionaryVersion = "1.0.2"

func makeConfigureServer(appState *state.State) func(*http.Server, string, string) {
	return func(s *http.Server, scheme, addr string) {
		// Add properties to the config
		appState.ServerConfig.Hostname = addr
		appState.ServerConfig.Scheme = scheme
	}
}

type vectorRepo interface {
	objects.BatchVectorRepo
	traverser.VectorSearcher
	classification.VectorRepo
	scaler.BackUpper
	SetSchemaGetter(schemaUC.SchemaGetter)
	WaitForStartup(ctx context.Context) error
	Shutdown(ctx context.Context) error
}

<<<<<<< HEAD
func configureAPI(api *operations.WeaviateAPI) http.Handler {
	ctx := context.Background()
	ctx, cancel := context.WithTimeout(ctx, 60*time.Minute)
	defer cancel()

	config.ServerVersion = parseVersionFromSwaggerSpec()

	if os.Getenv("ENABLE_MERGED_PROPERTY_BUCKETS") != "" && strings.ToLower(os.Getenv("ENABLE_MERGED_PROPERTY_BUCKETS")) != "false" {
		lsmkv.FeatureUseMergedBuckets = true
	} else {
		lsmkv.FeatureUseMergedBuckets = false
	}

	appState := startupRoutine(ctx)
=======
func MakeAppState(ctx context.Context, options *swag.CommandLineOptionsGroup) *state.State {
	appState := startupRoutine(ctx, options)
>>>>>>> 81242b9e
	setupGoProfiling(appState.ServerConfig.Config)

	if lsmkv.FeatureUseMergedBuckets {
		appState.Logger.WithField("action", "startup").Warnf("Merged property buckets are enabled. This is an experimental feature and may be removed in the future. Please report any issues you encounter.")
	}

	if appState.ServerConfig.Config.Monitoring.Enabled {
		// only monitoring tool supported at the moment is prometheus
		go func() {
			mux := http.NewServeMux()
			mux.Handle("/metrics", promhttp.Handler())
			http.ListenAndServe(fmt.Sprintf(":%d", appState.ServerConfig.Config.Monitoring.Port), mux)
		}()
	}

	err := registerModules(appState)
	if err != nil {
		appState.Logger.
			WithField("action", "startup").WithError(err).
			Fatal("modules didn't load")
	}

	// now that modules are loaded we can run the remaining config validation
	// which is module dependent
	if err := appState.ServerConfig.Config.Validate(appState.Modules); err != nil {
		appState.Logger.
			WithField("action", "startup").WithError(err).
			Fatal("invalid config")
	}

	appState.ClusterHttpClient = reasonableHttpClient(appState.ServerConfig.Config.Cluster.AuthConfig)

	var vectorRepo vectorRepo
	var vectorMigrator migrate.Migrator
	var migrator migrate.Migrator

	if appState.ServerConfig.Config.Monitoring.Enabled {
		promMetrics := monitoring.GetMetrics()
		appState.Metrics = promMetrics
	}

	// TODO: configure http transport for efficient intra-cluster comm
	remoteIndexClient := clients.NewRemoteIndex(appState.ClusterHttpClient)
	remoteNodesClient := clients.NewRemoteNode(appState.ClusterHttpClient)
	replicationClient := clients.NewReplicationClient(appState.ClusterHttpClient)
	repo, err := db.New(appState.Logger, db.Config{
		ServerVersion:             config.ServerVersion,
		GitHash:                   config.GitHash,
		MemtablesFlushIdleAfter:   appState.ServerConfig.Config.Persistence.FlushIdleMemtablesAfter,
		MemtablesInitialSizeMB:    10,
		MemtablesMaxSizeMB:        appState.ServerConfig.Config.Persistence.MemtablesMaxSizeMB,
		MemtablesMinActiveSeconds: appState.ServerConfig.Config.Persistence.MemtablesMinActiveDurationSeconds,
		MemtablesMaxActiveSeconds: appState.ServerConfig.Config.Persistence.MemtablesMaxActiveDurationSeconds,
		RootPath:                  appState.ServerConfig.Config.Persistence.DataPath,
		QueryLimit:                appState.ServerConfig.Config.QueryDefaults.Limit,
		QueryMaximumResults:       appState.ServerConfig.Config.QueryMaximumResults,
		QueryNestedRefLimit:       appState.ServerConfig.Config.QueryNestedCrossReferenceLimit,
		MaxImportGoroutinesFactor: appState.ServerConfig.Config.MaxImportGoroutinesFactor,
		TrackVectorDimensions:     appState.ServerConfig.Config.TrackVectorDimensions,
		ResourceUsage:             appState.ServerConfig.Config.ResourceUsage,
		AvoidMMap:                 appState.ServerConfig.Config.AvoidMmap,
		// Pass dummy replication config with minimum factor 1. Otherwise the
		// setting is not backward-compatible. The user may have created a class
		// with factor=1 before the change was introduced. Now their setup would no
		// longer start up if the required minimum is now higher than 1. We want
		// the required minimum to only apply to newly created classes - not block
		// loading existing ones.
		Replication: replication.GlobalConfig{MinimumFactor: 1},
	}, remoteIndexClient, appState.Cluster, remoteNodesClient, replicationClient, appState.Metrics) // TODO client
	if err != nil {
		appState.Logger.
			WithField("action", "startup").WithError(err).
			Fatal("invalid new DB")
	}

	appState.DB = repo
	vectorMigrator = db.NewMigrator(repo, appState.Logger)
	vectorRepo = repo
	migrator = vectorMigrator
	explorer := traverser.NewExplorer(repo, appState.Logger, appState.Modules, traverser.NewMetrics(appState.Metrics), appState.ServerConfig.Config)
	schemaRepo := schemarepo.NewStore(appState.ServerConfig.Config.Persistence.DataPath, appState.Logger)
	if err = schemaRepo.Open(); err != nil {
		appState.Logger.
			WithField("action", "startup").WithError(err).
			Fatal("could not initialize schema repo")
		os.Exit(1)
	}

	localClassifierRepo, err := classifications.NewRepo(
		appState.ServerConfig.Config.Persistence.DataPath, appState.Logger)
	if err != nil {
		appState.Logger.
			WithField("action", "startup").WithError(err).
			Fatal("could not initialize classifications repo")
		os.Exit(1)
	}

	// TODO: configure http transport for efficient intra-cluster comm
	classificationsTxClient := clients.NewClusterClassifications(appState.ClusterHttpClient)
	classifierRepo := classifications.NewDistributeRepo(classificationsTxClient,
		appState.Cluster, localClassifierRepo, appState.Logger)
	appState.ClassificationRepo = classifierRepo

	scaler := scaler.New(appState.Cluster, vectorRepo,
		remoteIndexClient, appState.Logger, appState.ServerConfig.Config.Persistence.DataPath)
	appState.Scaler = scaler

	// TODO: configure http transport for efficient intra-cluster comm
	schemaTxClient := clients.NewClusterSchema(appState.ClusterHttpClient)
	schemaTxPersistence := txstore.NewStore(
		appState.ServerConfig.Config.Persistence.DataPath, appState.Logger)
	schemaTxPersistence.SetUmarshalFn(schemaUC.UnmarshalTransaction)
	if err := schemaTxPersistence.Open(); err != nil {
		appState.Logger.
			WithField("action", "startup").WithError(err).
			Fatal("could not open tx repo")
		os.Exit(1)

	}

	schemaManager, err := schemaUC.NewManager(migrator, schemaRepo,
		appState.Logger, appState.Authorizer, appState.ServerConfig.Config,
		enthnsw.ParseAndValidateConfig, appState.Modules, inverted.ValidateConfig,
		appState.Modules, appState.Cluster, schemaTxClient,
		schemaTxPersistence, scaler,
	)
	if err != nil {
		appState.Logger.
			WithField("action", "startup").WithError(err).
			Fatal("could not initialize schema manager")
		os.Exit(1)
	}

	appState.SchemaManager = schemaManager

	appState.RemoteIndexIncoming = sharding.NewRemoteIndexIncoming(repo)
	appState.RemoteNodeIncoming = sharding.NewRemoteNodeIncoming(repo)
	appState.RemoteReplicaIncoming = replica.NewRemoteReplicaIncoming(repo)

	backupManager := backup.NewHandler(appState.Logger, appState.Authorizer,
		schemaManager, repo, appState.Modules)
	appState.BackupManager = backupManager

	go clusterapi.Serve(appState)

	vectorRepo.SetSchemaGetter(schemaManager)
	explorer.SetSchemaGetter(schemaManager)
	appState.Modules.SetSchemaGetter(schemaManager)

	err = vectorRepo.WaitForStartup(ctx)
	if err != nil {
		appState.Logger.
			WithError(err).
			WithField("action", "startup").
			Fatal("db didn't start up")
		os.Exit(1)
	}

	if err := schemaManager.StartServing(ctx); err != nil {
		appState.Logger.
			WithError(err).
			WithField("action", "startup").
			Fatal("schema manager: resume dangling txs")
		os.Exit(1)

	}

	batchManager := objects.NewBatchManager(vectorRepo, appState.Modules,
		appState.Locks, schemaManager, appState.ServerConfig, appState.Logger,
		appState.Authorizer, appState.Metrics)
	appState.BatchManager = batchManager
	objectsTraverser := traverser.NewTraverser(appState.ServerConfig, appState.Locks,
		appState.Logger, appState.Authorizer, vectorRepo, explorer, schemaManager,
		appState.Modules, traverser.NewMetrics(appState.Metrics),
		appState.ServerConfig.Config.MaximumConcurrentGetRequests)
	appState.Traverser = objectsTraverser

	updateSchemaCallback := makeUpdateSchemaCall(appState.Logger, appState, objectsTraverser)
	schemaManager.RegisterSchemaUpdateCallback(updateSchemaCallback)

	err = migrator.AdjustFilterablePropSettings(ctx)
	if err != nil {
		appState.Logger.
			WithError(err).
			WithField("action", "adjustFilterablePropSettings").
			Fatal("migration failed")
		os.Exit(1)
	}

	// FIXME to avoid import cycles, tasks are passed as strings
	reindexTaskNames := []string{}
	var reindexCtx context.Context
	reindexCtx, appState.ReindexCtxCancel = context.WithCancel(context.Background())
	reindexFinished := make(chan error, 1)

	if appState.ServerConfig.Config.ReindexSetToRoaringsetAtStartup {
		reindexTaskNames = append(reindexTaskNames, "ShardInvertedReindexTaskSetToRoaringSet")
	}
	if appState.ServerConfig.Config.IndexMissingTextFilterableAtStartup {
		reindexTaskNames = append(reindexTaskNames, "ShardInvertedReindexTaskMissingTextFilterable")
	}
	if len(reindexTaskNames) > 0 {
		// start reindexing inverted indexes (if requested by user) in the background
		// allowing db to complete api configuration and start handling requests
		go func() {
			appState.Logger.
				WithField("action", "startup").
				Info("Reindexing inverted indexes")
			reindexFinished <- migrator.InvertedReindex(reindexCtx, reindexTaskNames...)
		}()
	}

	configureServer = makeConfigureServer(appState)

	// while we accept an overall longer startup, e.g. due to a recovery, we
	// still want to limit the module startup context, as that's mostly service
	// discovery / dependency checking
	moduleCtx, cancel := context.WithTimeout(ctx, 120*time.Second)
	defer cancel()

	err = initModules(moduleCtx, appState)
	if err != nil {
		appState.Logger.
			WithField("action", "startup").WithError(err).
			Fatal("modules didn't initialize")
	}

	// manually update schema once
	schema := schemaManager.GetSchemaSkipAuth()
	updateSchemaCallback(schema)

	// Add dimensions to all the objects in the database, if requested by the user
	if appState.ServerConfig.Config.ReindexVectorDimensionsAtStartup {
		appState.Logger.
			WithField("action", "startup").
			Info("Reindexing dimensions")
		migrator.RecalculateVectorDimensions(ctx)
	}

	// Add recount properties of all the objects in the database, if requested by the user
	if appState.ServerConfig.Config.RecountPropertiesAtStartup {
		migrator.RecountProperties(ctx)
	}

	return appState
}

func configureAPI(api *operations.WeaviateAPI) http.Handler {
	ctx := context.Background()
	ctx, cancel := context.WithTimeout(ctx, 60*time.Minute)
	defer cancel()

	config.ServerVersion = parseVersionFromSwaggerSpec()
	appState := MakeAppState(ctx, connectorOptionGroup)

	api.ServeError = openapierrors.ServeError

	api.JSONConsumer = runtime.JSONConsumer()

	api.OidcAuth = composer.New(
		appState.ServerConfig.Config.Authentication,
		appState.APIKey, appState.OIDC)

	api.Logger = func(msg string, args ...interface{}) {
		appState.Logger.WithField("action", "restapi_management").Infof(msg, args...)
	}

	classifier := classification.New(appState.SchemaManager, appState.ClassificationRepo, appState.DB, // the DB is the vectorrepo
		appState.Authorizer,
		appState.Logger, appState.Modules)

	setupSchemaHandlers(api, appState.SchemaManager, appState.Metrics, appState.Logger)
	objectsManager := objects.NewManager(appState.Locks,
		appState.SchemaManager, appState.ServerConfig, appState.Logger,
		appState.Authorizer, appState.DB, appState.Modules,
		objects.NewMetrics(appState.Metrics))
	setupObjectHandlers(api, objectsManager, appState.ServerConfig.Config, appState.Logger,
		appState.Modules, appState.Metrics)
	setupObjectBatchHandlers(api, appState.BatchManager, appState.Metrics, appState.Logger)
	setupGraphQLHandlers(api, appState, appState.SchemaManager, appState.ServerConfig.Config.DisableGraphQL,
		appState.Metrics, appState.Logger)
	setupMiscHandlers(api, appState.ServerConfig, appState.SchemaManager, appState.Modules,
		appState.Metrics, appState.Logger)
	setupClassificationHandlers(api, classifier, appState.Metrics, appState.Logger)
	backupScheduler := backup.NewScheduler(
		appState.Authorizer,
		clients.NewClusterBackups(appState.ClusterHttpClient),
		appState.DB, appState.Modules,
		appState.Cluster,
		appState.Logger)
	setupBackupHandlers(api, backupScheduler, appState.Metrics, appState.Logger)
	setupNodesHandlers(api, appState.SchemaManager, appState.DB, appState)

	grpcServer := createGrpcServer(appState)
	setupMiddlewares := makeSetupMiddlewares(appState)
	setupGlobalMiddleware := makeSetupGlobalMiddleware(appState)

	api.ServerShutdown = func() {
		// stop reindexing on server shutdown
		appState.ReindexCtxCancel()

		// gracefully stop gRPC server
		grpcServer.GracefulStop()

		ctx, cancel := context.WithTimeout(context.Background(), 60*time.Second)
		defer cancel()

		if err := appState.SchemaManager.Shutdown(ctx); err != nil {
			panic(err)
		}

		if err := appState.DB.Shutdown(ctx); err != nil {
			panic(err)
		}
	}

	startGrpcServer(grpcServer, appState)

	return setupGlobalMiddleware(api.Serve(setupMiddlewares))
}

// TODO: Split up and don't write into global variables. Instead return an appState
func startupRoutine(ctx context.Context, options *swag.CommandLineOptionsGroup) *state.State {
	appState := &state.State{}

	logger := logger()
	appState.Logger = logger

	logger.WithField("action", "startup").WithField("startup_time_left", timeTillDeadline(ctx)).
		Debug("created startup context, nothing done so far")

	// Load the config using the flags
	serverConfig := &config.WeaviateConfig{}
	appState.ServerConfig = serverConfig
	err := serverConfig.LoadConfig(options, logger)
	if err != nil {
		logger.WithField("action", "startup").WithError(err).Error("could not load config")
		logger.Exit(1)
	}

	monitoring.InitConfig(serverConfig.Config.Monitoring)

	if serverConfig.Config.DisableGraphQL {
		logger.WithFields(logrus.Fields{
			"action":          "startup",
			"disable_graphql": true,
		}).Warnf("GraphQL API disabled, relying only on gRPC API for querying. " +
			"This is considered experimental and will likely experience breaking changes " +
			"before reaching general availability")
	}

	logger.WithFields(logrus.Fields{
		"action":                    "startup",
		"default_vectorizer_module": serverConfig.Config.DefaultVectorizerModule,
	}).Infof("the default vectorizer modules is set to %q, as a result all new "+
		"schema classes without an explicit vectorizer setting, will use this "+
		"vectorizer", serverConfig.Config.DefaultVectorizerModule)

	logger.WithFields(logrus.Fields{
		"action":              "startup",
		"auto_schema_enabled": serverConfig.Config.AutoSchema.Enabled,
	}).Infof("auto schema enabled setting is set to \"%v\"", serverConfig.Config.AutoSchema.Enabled)

	logger.WithField("action", "startup").WithField("startup_time_left", timeTillDeadline(ctx)).
		Debug("config loaded")

	appState.OIDC = configureOIDC(appState)
	appState.APIKey = configureAPIKey(appState)
	appState.AnonymousAccess = configureAnonymousAccess(appState)
	appState.Authorizer = configureAuthorizer(appState)

	logger.WithField("action", "startup").WithField("startup_time_left", timeTillDeadline(ctx)).
		Debug("configured OIDC and anonymous access client")

	appState.Locks = &dummyLock{}

	logger.WithField("action", "startup").WithField("startup_time_left", timeTillDeadline(ctx)).
		Debug("initialized schema")

	clusterState, err := cluster.Init(serverConfig.Config.Cluster, serverConfig.Config.Persistence.DataPath, logger)
	if err != nil {
		logger.WithField("action", "startup").WithError(err).
			Error("could not init cluster state")
		logger.Exit(1)
	}

	appState.Cluster = clusterState

	appState.Logger.
		WithField("action", "startup").
		Debug("startup routine complete")

	return appState
}

// logger does not parse the regular config object, as logging needs to be
// configured before the configuration is even loaded/parsed. We are thus
// "manually" reading the desired env vars and set reasonable defaults if they
// are not set.
//
// Defaults to log level info and json format
func logger() *logrus.Logger {
	logger := logrus.New()
	if os.Getenv("LOG_FORMAT") != "text" {
		logger.SetFormatter(&logrus.JSONFormatter{})
	}
	switch os.Getenv("LOG_LEVEL") {
	case "debug":
		logger.SetLevel(logrus.DebugLevel)
	case "trace":
		logger.SetLevel(logrus.TraceLevel)
	default:
		logger.SetLevel(logrus.InfoLevel)
	}

	return logger
}

type dummyLock struct{}

func (d *dummyLock) LockConnector() (func() error, error) {
	return func() error { return nil }, nil
}

func (d *dummyLock) LockSchema() (func() error, error) {
	return func() error { return nil }, nil
}

// everything hard-coded right now, to be made dynamic (from go plugins later)
func registerModules(appState *state.State) error {
	appState.Logger.
		WithField("action", "startup").
		Debug("start registering modules")

	appState.Modules = modules.NewProvider()

	enabledModules := map[string]bool{}
	if len(appState.ServerConfig.Config.EnableModules) > 0 {
		modules := strings.Split(appState.ServerConfig.Config.EnableModules, ",")
		for _, module := range modules {
			enabledModules[strings.TrimSpace(module)] = true
		}
	}

	if _, ok := enabledModules["text2vec-contextionary"]; ok {
		appState.Modules.Register(modcontextionary.New())
		appState.Logger.
			WithField("action", "startup").
			WithField("module", "text2vec-contextionary").
			Debug("enabled module")
	}

	if _, ok := enabledModules["text2vec-transformers"]; ok {
		appState.Modules.Register(modtransformers.New())
		appState.Logger.
			WithField("action", "startup").
			WithField("module", "text2vec-transformers").
			Debug("enabled module")
	}

	if _, ok := enabledModules[modgpt4all.Name]; ok {
		appState.Modules.Register(modgpt4all.New())
		appState.Logger.
			WithField("action", "startup").
			WithField("module", modgpt4all.Name).
			Debug("enabled module")
	}

	if _, ok := enabledModules[modrerankertransformers.Name]; ok {
		appState.Modules.Register(modrerankertransformers.New())
		appState.Logger.
			WithField("action", "startup").
			WithField("module", modrerankertransformers.Name).
			Debug("enabled module")
	}

	if _, ok := enabledModules[modrerankercohere.Name]; ok {
		appState.Modules.Register(modrerankercohere.New())
		appState.Logger.
			WithField("action", "startup").
			WithField("module", modrerankercohere.Name).
			Debug("enabled module")
	}

	if _, ok := enabledModules["qna-transformers"]; ok {
		appState.Modules.Register(modqna.New())
		appState.Logger.
			WithField("action", "startup").
			WithField("module", "qna-transformers").
			Debug("enabled module")
	}

	if _, ok := enabledModules["sum-transformers"]; ok {
		appState.Modules.Register(modsum.New())
		appState.Logger.
			WithField("action", "startup").
			WithField("module", "sum-transformers").
			Debug("enabled module")
	}

	if _, ok := enabledModules["img2vec-neural"]; ok {
		appState.Modules.Register(modimage.New())
		appState.Logger.
			WithField("action", "startup").
			WithField("module", "img2vec-neural").
			Debug("enabled module")
	}

	if _, ok := enabledModules["ner-transformers"]; ok {
		appState.Modules.Register(modner.New())
		appState.Logger.
			WithField("action", "startup").
			WithField("module", "ner-transformers").
			Debug("enabled module")
	}

	if _, ok := enabledModules["text-spellcheck"]; ok {
		appState.Modules.Register(modspellcheck.New())
		appState.Logger.
			WithField("action", "startup").
			WithField("module", "text-spellcheck").
			Debug("enabled module")
	}

	if _, ok := enabledModules["multi2vec-clip"]; ok {
		appState.Modules.Register(modclip.New())
		appState.Logger.
			WithField("action", "startup").
			WithField("module", "multi2vec-clip").
			Debug("enabled module")
	}

	if _, ok := enabledModules["text2vec-openai"]; ok {
		appState.Modules.Register(modopenai.New())
		appState.Logger.
			WithField("action", "startup").
			WithField("module", "text2vec-openai").
			Debug("enabled module")
	}

	if _, ok := enabledModules["qna-openai"]; ok {
		appState.Modules.Register(modqnaopenai.New())
		appState.Logger.
			WithField("action", "startup").
			WithField("module", "qna-openai").
			Debug("enabled module")
	}

	if _, ok := enabledModules[modgenerativecohere.Name]; ok {
		appState.Modules.Register(modgenerativecohere.New())
		appState.Logger.
			WithField("action", "startup").
			WithField("module", modgenerativecohere.Name).
			Debug("enabled module")
	}

	if _, ok := enabledModules[modgenerativeopenai.Name]; ok {
		appState.Modules.Register(modgenerativeopenai.New())
		appState.Logger.
			WithField("action", "startup").
			WithField("module", modgenerativeopenai.Name).
			Debug("enabled module")
	}

	if _, ok := enabledModules[modhuggingface.Name]; ok {
		appState.Modules.Register(modhuggingface.New())
		appState.Logger.
			WithField("action", "startup").
			WithField("module", modhuggingface.Name).
			Debug("enabled module")
	}

	if _, ok := enabledModules[modgenerativepalm.Name]; ok {
		appState.Modules.Register(modgenerativepalm.New())
		appState.Logger.
			WithField("action", "startup").
			WithField("module", modgenerativepalm.Name).
			Debug("enabled module")
	}

	if _, ok := enabledModules[modtext2vecpalm.Name]; ok {
		appState.Modules.Register(modtext2vecpalm.New())
		appState.Logger.
			WithField("action", "startup").
			WithField("module", modtext2vecpalm.Name).
			Debug("enabled module")
	}

	if _, ok := enabledModules[modstgfs.Name]; ok {
		appState.Modules.Register(modstgfs.New())
		appState.Logger.
			WithField("action", "startup").
			WithField("module", modstgfs.Name).
			Debug("enabled module")
	}

	if _, ok := enabledModules[modstgs3.Name]; ok {
		appState.Modules.Register(modstgs3.New())
		appState.Logger.
			WithField("action", "startup").
			WithField("module", modstgs3.Name).
			Debug("enabled module")
	}

	if _, ok := enabledModules[modstggcs.Name]; ok {
		appState.Modules.Register(modstggcs.New())
		appState.Logger.
			WithField("action", "startup").
			WithField("module", modstggcs.Name).
			Debug("enabled module")
	}

	if _, ok := enabledModules[modstgazure.Name]; ok {
		appState.Modules.Register(modstgazure.New())
		appState.Logger.
			WithField("action", "startup").
			WithField("module", modstgazure.Name).
			Debug("enabled module")
	}

	if _, ok := enabledModules[modcentroid.Name]; ok {
		appState.Modules.Register(modcentroid.New())
		appState.Logger.
			WithField("action", "startup").
			WithField("module", modcentroid.Name).
			Debug("enabled module")
	}

	if _, ok := enabledModules[modcohere.Name]; ok {
		appState.Modules.Register(modcohere.New())
		appState.Logger.
			WithField("action", "startup").
			WithField("module", modcohere.Name).
			Debug("enabled module")
	}

	if _, ok := enabledModules[modbind.Name]; ok {
		appState.Modules.Register(modbind.New())
		appState.Logger.
			WithField("action", "startup").
			WithField("module", modbind.Name).
			Debug("enabled module")
	}

	appState.Logger.
		WithField("action", "startup").
		Debug("completed registering modules")

	return nil
}

func initModules(ctx context.Context, appState *state.State) error {
	storageProvider, err := modulestorage.NewRepo(
		appState.ServerConfig.Config.Persistence.DataPath, appState.Logger)
	if err != nil {
		return errors.Wrap(err, "init storage provider")
	}

	// TODO: gh-1481 don't pass entire appState in, but only what's needed. Probably only
	// config?
	moduleParams := moduletools.NewInitParams(storageProvider, appState,
		appState.ServerConfig.Config, appState.Logger)

	appState.Logger.
		WithField("action", "startup").
		Debug("start initializing modules")
	if err := appState.Modules.Init(ctx, moduleParams, appState.Logger); err != nil {
		return errors.Wrap(err, "init modules")
	}

	appState.Logger.
		WithField("action", "startup").
		Debug("finished initializing modules")

	return nil
}

type clientWithAuth struct {
	r         http.RoundTripper
	basicAuth cluster.BasicAuth
}

func (c clientWithAuth) RoundTrip(r *http.Request) (*http.Response, error) {
	r.SetBasicAuth(c.basicAuth.Username, c.basicAuth.Password)
	return c.r.RoundTrip(r)
}

func reasonableHttpClient(authConfig cluster.AuthConfig) *http.Client {
	t := &http.Transport{
		Proxy: http.ProxyFromEnvironment,
		DialContext: (&net.Dialer{
			Timeout:   30 * time.Second,
			KeepAlive: 120 * time.Second,
		}).DialContext,
		MaxIdleConnsPerHost:   100,
		MaxIdleConns:          100,
		IdleConnTimeout:       90 * time.Second,
		TLSHandshakeTimeout:   10 * time.Second,
		ExpectContinueTimeout: 1 * time.Second,
	}
	if authConfig.BasicAuth.Enabled() {
		return &http.Client{Transport: clientWithAuth{r: t, basicAuth: authConfig.BasicAuth}}
	}
	return &http.Client{Transport: t}
}

func setupGoProfiling(config config.Config) {
	go func() {
		fmt.Println(http.ListenAndServe(":6060", nil))
	}()

	if config.Profiling.BlockProfileRate > 0 {
		goruntime.SetBlockProfileRate(config.Profiling.BlockProfileRate)
	}

	if config.Profiling.MutexProfileFraction > 0 {
		goruntime.SetMutexProfileFraction(config.Profiling.MutexProfileFraction)
	}
}

func parseVersionFromSwaggerSpec() string {
	spec := struct {
		Info struct {
			Version string `json:"version"`
		} `json:"info"`
	}{}

	err := json.Unmarshal(SwaggerJSON, &spec)
	if err != nil {
		panic(err)
	}

	return spec.Info.Version
}<|MERGE_RESOLUTION|>--- conflicted
+++ resolved
@@ -105,25 +105,15 @@
 	Shutdown(ctx context.Context) error
 }
 
-<<<<<<< HEAD
-func configureAPI(api *operations.WeaviateAPI) http.Handler {
-	ctx := context.Background()
-	ctx, cancel := context.WithTimeout(ctx, 60*time.Minute)
-	defer cancel()
-
-	config.ServerVersion = parseVersionFromSwaggerSpec()
-
+
+func MakeAppState(ctx context.Context, options *swag.CommandLineOptionsGroup) *state.State {
 	if os.Getenv("ENABLE_MERGED_PROPERTY_BUCKETS") != "" && strings.ToLower(os.Getenv("ENABLE_MERGED_PROPERTY_BUCKETS")) != "false" {
 		lsmkv.FeatureUseMergedBuckets = true
 	} else {
 		lsmkv.FeatureUseMergedBuckets = false
 	}
 
-	appState := startupRoutine(ctx)
-=======
-func MakeAppState(ctx context.Context, options *swag.CommandLineOptionsGroup) *state.State {
 	appState := startupRoutine(ctx, options)
->>>>>>> 81242b9e
 	setupGoProfiling(appState.ServerConfig.Config)
 
 	if lsmkv.FeatureUseMergedBuckets {

//                           _       _
// __      _____  __ ___   ___  __ _| |_ ___
// \ \ /\ / / _ \/ _` \ \ / / |/ _` | __/ _ \
//  \ V  V /  __/ (_| |\ V /| | (_| | ||  __/
//   \_/\_/ \___|\__,_| \_/ |_|\__,_|\__\___|
//
//  Copyright © 2016 - 2024 Weaviate B.V. All rights reserved.
//
//  CONTACT: hello@weaviate.io
//

package v1

import (
	"fmt"
	"math/big"
	"strings"
	"time"

	"github.com/weaviate/weaviate/usecases/byteops"

	"github.com/weaviate/weaviate/entities/models"
	"github.com/weaviate/weaviate/entities/schema"
	generative "github.com/weaviate/weaviate/usecases/modulecomponents/additional/generate"
<<<<<<< HEAD
	additionalModels "github.com/weaviate/weaviate/usecases/modulecomponents/additional/models"
=======
	moduleModels "github.com/weaviate/weaviate/usecases/modulecomponents/additional/models"
>>>>>>> 3d373b6a

	"github.com/go-openapi/strfmt"
	"github.com/pkg/errors"
	"github.com/weaviate/weaviate/entities/additional"
	"github.com/weaviate/weaviate/entities/dto"
	"github.com/weaviate/weaviate/entities/search"
	pb "github.com/weaviate/weaviate/grpc/generated/protocol/v1"
	"google.golang.org/protobuf/types/known/structpb"
)

func searchResultsToProto(res []interface{}, start time.Time, searchParams dto.GetParams, getClass func(string) *models.Class, usesPropertiesMessage bool) (*pb.SearchReply, error) {
	tookSeconds := float64(time.Since(start)) / float64(time.Second)
	out := &pb.SearchReply{
		Took:                    float32(tookSeconds),
		GenerativeGroupedResult: new(string), // pointer to empty string
	}

	if searchParams.GroupBy != nil {
		out.GroupByResults = make([]*pb.GroupByResult, len(res))
		for i, raw := range res {
			group, generativeGroupResponse, err := extractGroup(raw, searchParams, getClass, usesPropertiesMessage)
			if err != nil {
				return nil, err
			}
			if generativeGroupResponse != "" {
				out.GenerativeGroupedResult = &generativeGroupResponse
			}
			out.GroupByResults[i] = group
		}
	} else {
		objects, generativeGroupResponse, err := extractObjectsToResults(res, searchParams, getClass, false, usesPropertiesMessage)
		if err != nil {
			return nil, err
		}
		out.GenerativeGroupedResult = &generativeGroupResponse
		out.Results = objects
	}
	return out, nil
}

func extractObjectsToResults(res []interface{}, searchParams dto.GetParams, getClass func(string) *models.Class, fromGroup, usesPropertiesMessage bool) ([]*pb.SearchResult, string, error) {
	results := make([]*pb.SearchResult, len(res))
	generativeGroupResultsReturn := ""
	for i, raw := range res {
		asMap, ok := raw.(map[string]interface{})
		if !ok {
			return nil, "", fmt.Errorf("could not parse returns %v", raw)
		}
		firstObject := i == 0

		var props *pb.PropertiesResult
		var err error

		if usesPropertiesMessage {
			props, err = extractPropertiesAnswer(getClass, asMap, searchParams.Properties, searchParams.ClassName, searchParams.AdditionalProperties)
		} else {
			props, err = extractPropertiesAnswerDeprecated(getClass, asMap, searchParams.Properties, searchParams.ClassName, searchParams.AdditionalProperties)
		}
		if err != nil {
			return nil, "", err
		}

		additionalProps, generativeGroupResults, err := extractAdditionalProps(asMap, searchParams.AdditionalProperties, firstObject, fromGroup)
		if err != nil {
			return nil, "", err
		}

		if generativeGroupResultsReturn == "" && generativeGroupResults != "" {
			generativeGroupResultsReturn = generativeGroupResults
		}

		result := &pb.SearchResult{
			Properties: props,
			Metadata:   additionalProps,
		}

		results[i] = result
	}
	return results, generativeGroupResultsReturn, nil
}

func idToByte(idRaw interface{}) ([]byte, string, error) {
	idStrfmt, ok := idRaw.(strfmt.UUID)
	if !ok {
		return nil, "", errors.New("could not extract format id in additional prop")
	}
	idStrfmtStr := idStrfmt.String()
	hexInteger, success := new(big.Int).SetString(strings.Replace(idStrfmtStr, "-", "", -1), 16)
	if !success {
		return nil, "", fmt.Errorf("failed to parse hex string to integer")
	}
	return hexInteger.Bytes(), idStrfmtStr, nil
}

func extractAdditionalProps(asMap map[string]any, additionalPropsParams additional.Properties, firstObject, fromGroup bool) (*pb.MetadataResult, string, error) {
	generativeSearchRaw, generativeSearchEnabled := additionalPropsParams.ModuleParams["generate"]
	_, rerankEnabled := additionalPropsParams.ModuleParams["rerank"]

	metadata := &pb.MetadataResult{}
	if additionalPropsParams.ID && !generativeSearchEnabled && !rerankEnabled && !fromGroup {
		idRaw, ok := asMap["id"]
		if !ok {
			return nil, "", errors.New("could not extract get id in additional prop")
		}

		idToBytes, idAsString, err := idToByte(idRaw)
		if err != nil {
			return nil, "", errors.Wrap(err, "could not extract format id in additional prop")
		}
		metadata.Id = idAsString
		metadata.IdAsBytes = idToBytes
	}
	_, ok := asMap["_additional"]
	if !ok {
		return metadata, "", nil
	}

	var additionalPropertiesMap map[string]interface{}
	if !fromGroup {
		additionalPropertiesMap = asMap["_additional"].(map[string]interface{})
	} else {
		addPropertiesGroup := asMap["_additional"].(*additional.GroupHitAdditional)
		additionalPropertiesMap = make(map[string]interface{}, 3)
		additionalPropertiesMap["id"] = addPropertiesGroup.ID
		additionalPropertiesMap["vector"] = addPropertiesGroup.Vector
		additionalPropertiesMap["distance"] = addPropertiesGroup.Distance
	}
	generativeGroupResults := ""
	// id is part of the _additional map in case of generative search, group, & rerank - don't aks me why
	if additionalPropsParams.ID && (generativeSearchEnabled || fromGroup || rerankEnabled) {
		idRaw, ok := additionalPropertiesMap["id"]
		if !ok {
			return nil, "", errors.New("could not extract get id generative in additional prop")
		}

		idToBytes, idAsString, err := idToByte(idRaw)
		if err != nil {
			return nil, "", errors.Wrap(err, "could not extract format id in additional prop")
		}
		metadata.Id = idAsString
		metadata.IdAsBytes = idToBytes
	}

	if generativeSearchEnabled {
<<<<<<< HEAD
		var generateFmt *additionalModels.GenerateResult

		generate, ok := additionalPropertiesMap["generate"]
		if !ok {
			generateFmt = &additionalModels.GenerateResult{}
		} else {
			generateFmt, ok = generate.(*additionalModels.GenerateResult)
=======
		var generateFmt *moduleModels.GenerateResult

		generate, ok := additionalPropertiesMap["generate"]
		if !ok {
			generateFmt = &moduleModels.GenerateResult{}
		} else {
			generateFmt, ok = generate.(*moduleModels.GenerateResult)
>>>>>>> 3d373b6a
			if !ok {
				return nil, "", errors.New("could not cast generative result additional prop")
			}
		}

		if generateFmt.Error != nil {
			return nil, "", generateFmt.Error
		}

		generativeSearch, ok := generativeSearchRaw.(*generative.Params)
		if !ok {
			return nil, "", errors.New("could not cast generative search params")
		}
		if generativeSearch.Prompt != nil && generateFmt.SingleResult == nil {
			return nil, "", errors.New("No results for generative search despite a search request. Is a generative module enabled?")
		}

		if generateFmt.Error != nil {
			return nil, "", generateFmt.Error
		}

		if generateFmt.SingleResult != nil && *generateFmt.SingleResult != "" {
			metadata.Generative = *generateFmt.SingleResult
			metadata.GenerativePresent = true
		}

		// grouped results are only added to the first object for GQL reasons
		// however, reranking can result in a different order, so we need to check every object
		// recording the result if it's present assuming that it is at least somewhere and will be caught
		if generateFmt.GroupedResult != nil && *generateFmt.GroupedResult != "" {
			generativeGroupResults = *generateFmt.GroupedResult
		}
	}

	if rerankEnabled {
		rerank, ok := additionalPropertiesMap["rerank"]
		if !ok {
			return nil, "", errors.New("No results for rerank despite a search request. Is a the rerank module enabled?")
		}
<<<<<<< HEAD
		rerankFmt, ok := rerank.([]*additionalModels.RankResult)
=======
		rerankFmt, ok := rerank.([]*moduleModels.RankResult)
>>>>>>> 3d373b6a
		if !ok {
			return nil, "", errors.New("could not cast rerank result additional prop")
		}
		metadata.RerankScore = *rerankFmt[0].Score
		metadata.RerankScorePresent = true
	}

	// additional properties are only present for certain searches/configs => don't return an error if not available
	if additionalPropsParams.Vector {
		vector, ok := additionalPropertiesMap["vector"]
		if ok {
			vectorfmt, ok2 := vector.([]float32)
			if ok2 {
				metadata.Vector = vectorfmt // deprecated, remove in a bit
				metadata.VectorBytes = byteops.Float32ToByteVector(vectorfmt)
			}
		}
	}

	if len(additionalPropsParams.Vectors) > 0 {
		vectors, ok := additionalPropertiesMap["vectors"]
		if ok {
			vectorfmt, ok2 := vectors.(map[string][]float32)
			if ok2 {
				metadata.Vectors = make([]*pb.Vectors, 0, len(vectorfmt))
				for name, vector := range vectorfmt {
					metadata.Vectors = append(metadata.Vectors, &pb.Vectors{
						VectorBytes: byteops.Float32ToByteVector(vector),
						Name:        name,
					})
				}
			}

		}
	}

	if additionalPropsParams.Certainty {
		metadata.CertaintyPresent = false
		certainty, ok := additionalPropertiesMap["certainty"]
		if ok {
			certaintyfmt, ok2 := certainty.(float64)
			if ok2 {
				metadata.Certainty = float32(certaintyfmt)
				metadata.CertaintyPresent = true
			}
		}
	}

	if additionalPropsParams.Distance {
		metadata.DistancePresent = false
		distance, ok := additionalPropertiesMap["distance"]
		if ok {
			distancefmt, ok2 := distance.(float32)
			if ok2 {
				metadata.Distance = distancefmt
				metadata.DistancePresent = true
			}
		}
	}

	if additionalPropsParams.CreationTimeUnix {
		metadata.CreationTimeUnixPresent = false
		creationtime, ok := additionalPropertiesMap["creationTimeUnix"]
		if ok {
			creationtimefmt, ok2 := creationtime.(int64)
			if ok2 {
				metadata.CreationTimeUnix = creationtimefmt
				metadata.CreationTimeUnixPresent = true
			}
		}
	}

	if additionalPropsParams.LastUpdateTimeUnix {
		metadata.LastUpdateTimeUnixPresent = false
		lastUpdateTime, ok := additionalPropertiesMap["lastUpdateTimeUnix"]
		if ok {
			lastUpdateTimefmt, ok2 := lastUpdateTime.(int64)
			if ok2 {
				metadata.LastUpdateTimeUnix = lastUpdateTimefmt
				metadata.LastUpdateTimeUnixPresent = true
			}
		}
	}

	if additionalPropsParams.ExplainScore {
		metadata.ExplainScorePresent = false
		explainScore, ok := additionalPropertiesMap["explainScore"]
		if ok {
			explainScorefmt, ok2 := explainScore.(string)
			if ok2 {
				metadata.ExplainScore = explainScorefmt
				metadata.ExplainScorePresent = true
			}
		}
	}

	if additionalPropsParams.Score {
		metadata.ScorePresent = false
		score, ok := additionalPropertiesMap["score"]
		if ok {
			scorefmt, ok2 := score.(float32)
			if ok2 {
				metadata.Score = scorefmt
				metadata.ScorePresent = true
			}
		}
	}

	if additionalPropsParams.IsConsistent {
		isConsistent, ok := additionalPropertiesMap["isConsistent"]
		if ok {
			isConsistentfmt, ok2 := isConsistent.(bool)
			if ok2 {
				metadata.IsConsistent = &isConsistentfmt
				metadata.IsConsistentPresent = true
			}
		}
	}

	return metadata, generativeGroupResults, nil
}

func extractGroup(raw any, searchParams dto.GetParams, getClass func(string) *models.Class, usesMarshalling bool) (*pb.GroupByResult, string, error) {
	generativeSearchRaw, generativeSearchEnabled := searchParams.AdditionalProperties.ModuleParams["generate"]
	_, rerankEnabled := searchParams.AdditionalProperties.ModuleParams["rerank"]
	asMap, ok := raw.(map[string]interface{})
	if !ok {
		return nil, "", fmt.Errorf("cannot parse result %v", raw)
	}
	add, ok := asMap["_additional"]
	if !ok {
		return nil, "", fmt.Errorf("_additional is required for groups %v", asMap)
	}
	addProps, ok := add.(models.AdditionalProperties)
	if !ok {
		addProps, ok = add.(map[string]interface{})
	}
	if !ok {
		return nil, "", fmt.Errorf("cannot parse _additional %v", add)
	}
	groupRaw, ok := addProps["group"]
	if !ok {
		return nil, "", fmt.Errorf("group is not present %v", addProps)
	}
	group, ok := groupRaw.(*additional.Group)
	if !ok {
		return nil, "", fmt.Errorf("cannot parse _additional %v", groupRaw)
	}

	ret := &pb.GroupByResult{
		Name:            group.GroupedBy.Value,
		MaxDistance:     group.MaxDistance,
		MinDistance:     group.MinDistance,
		NumberOfObjects: int64(group.Count),
	}

	groupedGenerativeResults := ""
	if generativeSearchEnabled {
<<<<<<< HEAD
		var generateFmt *additionalModels.GenerateResult
=======
		var generateFmt *moduleModels.GenerateResult
>>>>>>> 3d373b6a

		generate, ok := addProps["generate"]
		if !ok {
<<<<<<< HEAD
			generateFmt = &additionalModels.GenerateResult{}
		} else {
			generateFmt, ok = generate.(*additionalModels.GenerateResult)
=======
			generateFmt = &moduleModels.GenerateResult{}
		} else {
			generateFmt, ok = generate.(*moduleModels.GenerateResult)
>>>>>>> 3d373b6a
			if !ok {
				return nil, "", errors.New("could not cast generative result additional prop")
			}
		}

		generativeSearch, ok := generativeSearchRaw.(*generative.Params)
		if !ok {
			return nil, "", errors.New("could not cast generative search params")
		}
		if generativeSearch.Prompt != nil && generateFmt.SingleResult == nil {
			return nil, "", errors.New("No results for generative search despite a search request. Is a generative module enabled?")
		}

		if generateFmt.Error != nil {
			return nil, "", generateFmt.Error
		}

		if generateFmt.SingleResult != nil && *generateFmt.SingleResult != "" {
			ret.Generative = &pb.GenerativeReply{Result: *generateFmt.SingleResult}
		}

		// grouped results are only added to the first object for GQL reasons
		// however, reranking can result in a different order, so we need to check every object
		// recording the result if it's present assuming that it is at least somewhere and will be caught
		if generateFmt.GroupedResult != nil && *generateFmt.GroupedResult != "" {
			groupedGenerativeResults = *generateFmt.GroupedResult
		}
	}

	if rerankEnabled {
		rerankRaw, ok := addProps["rerank"]
		if !ok {
			return nil, "", fmt.Errorf("rerank is not present %v", addProps)
		}
<<<<<<< HEAD
		rerank, ok := rerankRaw.([]*additionalModels.RankResult)
=======
		rerank, ok := rerankRaw.([]*moduleModels.RankResult)
>>>>>>> 3d373b6a
		if !ok {
			return nil, "", fmt.Errorf("cannot parse rerank %v", rerankRaw)
		}
		ret.Rerank = &pb.RerankReply{
			Score: *rerank[0].Score,
		}
	}

	// group results does not support more additional properties
	searchParams.AdditionalProperties = additional.Properties{
		ID:       searchParams.AdditionalProperties.ID,
		Vector:   searchParams.AdditionalProperties.Vector,
		Distance: searchParams.AdditionalProperties.Distance,
	}

	// group objects are returned as a different type than normal results ([]map[string]interface{} vs []interface). As
	// the normal path is used much more often than groupBy, convert the []map[string]interface{} to []interface{}, even
	// though we cast it to map[string]interface{} in the extraction function.
	// This way we only do a copy for groupBy and not for the standard code-path which is used more often
	returnObjectsUntyped := make([]interface{}, len(group.Hits))
	for i := range returnObjectsUntyped {
		returnObjectsUntyped[i] = group.Hits[i]
	}

	objects, _, err := extractObjectsToResults(returnObjectsUntyped, searchParams, getClass, true, usesMarshalling)
	if err != nil {
		return nil, "", errors.Wrap(err, "extracting hits from group")
	}

	ret.Objects = objects

	return ret, groupedGenerativeResults, nil
}

func extractPropertiesAnswerDeprecated(getClass func(string) *models.Class, results map[string]interface{}, properties search.SelectProperties, className string, additionalPropsParams additional.Properties) (*pb.PropertiesResult, error) {
	nonRefProps := make(map[string]interface{}, 0)
	refProps := make([]*pb.RefPropertiesResult, 0)
	objProps := make([]*pb.ObjectProperties, 0)
	objArrayProps := make([]*pb.ObjectArrayProperties, 0)
	for _, prop := range properties {
		propRaw, ok := results[prop.Name]
		if !ok {
			continue
		}
		if prop.IsPrimitive {
			nonRefProps[prop.Name] = propRaw
			continue
		}
		if prop.IsObject {
			class := getClass(className)
			if class == nil {
				return nil, fmt.Errorf("could not find class %s in schema", className)
			}
			nested, err := schema.GetPropertyByName(class, prop.Name)
			if err != nil {
				return nil, errors.Wrap(err, "getting property")
			}
			singleObj, ok := propRaw.(map[string]interface{})
			if ok {
				extractedNestedProp, err := extractPropertiesNested(getClass, singleObj, prop, className, &Property{Property: nested})
				if err != nil {
					return nil, errors.Wrap(err, "extracting nested properties")
				}
				objProps = append(objProps, &pb.ObjectProperties{
					PropName: prop.Name,
					Value:    extractedNestedProp,
				})
				continue
			}
			arrayObjs, ok := propRaw.([]interface{})
			if ok {
				extractedNestedProps := make([]*pb.ObjectPropertiesValue, 0, len(arrayObjs))
				for _, obj := range arrayObjs {
					singleObj, ok := obj.(map[string]interface{})
					if !ok {
						continue
					}
					extractedNestedProp, err := extractPropertiesNested(getClass, singleObj, prop, className, &Property{Property: nested})
					if err != nil {
						return nil, err
					}
					extractedNestedProps = append(extractedNestedProps, extractedNestedProp)
				}
				objArrayProps = append(objArrayProps,
					&pb.ObjectArrayProperties{
						PropName: prop.Name,
						Values:   extractedNestedProps,
					},
				)
				continue
			}
		}
		refs, ok := propRaw.([]interface{})
		if !ok {
			continue
		}
		extractedRefProps := make([]*pb.PropertiesResult, 0, len(refs))
		for _, ref := range refs {
			refLocal, ok := ref.(search.LocalRef)
			if !ok {
				continue
			}
			extractedRefProp, err := extractPropertiesAnswerDeprecated(getClass, refLocal.Fields, prop.Refs[0].RefProperties, refLocal.Class, additionalPropsParams)
			if err != nil {
				continue
			}
			additionalProps, _, err := extractAdditionalProps(refLocal.Fields, prop.Refs[0].AdditionalProperties, false, false)
			if err != nil {
				return nil, err
			}
			extractedRefProp.Metadata = additionalProps
			extractedRefProps = append(extractedRefProps, extractedRefProp)
		}

		refProp := pb.RefPropertiesResult{PropName: prop.Name, Properties: extractedRefProps}
		refProps = append(refProps, &refProp)
	}
	props := pb.PropertiesResult{}
	if len(nonRefProps) > 0 {
		outProps := pb.ObjectPropertiesValue{}
		if err := extractArrayTypesRoot(getClass, className, nonRefProps, &outProps); err != nil {
			return nil, errors.Wrap(err, "extracting non-primitive types")
		}
		newStruct, err := structpb.NewStruct(nonRefProps)
		if err != nil {
			return nil, errors.Wrap(err, "creating non-ref-prop struct")
		}
		props.NonRefProperties = newStruct
		props.IntArrayProperties = outProps.IntArrayProperties
		props.NumberArrayProperties = outProps.NumberArrayProperties
		props.TextArrayProperties = outProps.TextArrayProperties
		props.BooleanArrayProperties = outProps.BooleanArrayProperties
		props.ObjectProperties = outProps.ObjectProperties
		props.ObjectArrayProperties = outProps.ObjectArrayProperties
	}
	if len(refProps) > 0 {
		props.RefProps = refProps
	}
	if len(objProps) > 0 {
		props.ObjectProperties = objProps
	}
	if len(objArrayProps) > 0 {
		props.ObjectArrayProperties = objArrayProps
	}

	props.TargetCollection = className
	return &props, nil
}

func extractPropertiesAnswer(getClass func(string) *models.Class, results map[string]interface{}, properties search.SelectProperties, className string, additionalPropsParams additional.Properties) (*pb.PropertiesResult, error) {
	nonRefProps := &pb.Properties{
		Fields: make(map[string]*pb.Value, 0),
	}
	refProps := make([]*pb.RefPropertiesResult, 0)
	for _, prop := range properties {
		propRaw, ok := results[prop.Name]

		if !ok {
			if prop.IsPrimitive || prop.IsObject {
				nonRefProps.Fields[prop.Name] = NewNilValue()
			}
			continue
		}
		if prop.IsPrimitive {
			class := getClass(className)
			if class == nil {
				return nil, fmt.Errorf("could not find class %s in schema", className)
			}
			dataType, err := schema.GetPropertyDataType(class, prop.Name)
			if err != nil {
				return nil, errors.Wrap(err, "getting primitive property datatype")
			}
			value, err := NewPrimitiveValue(propRaw, *dataType)
			if err != nil {
				return nil, errors.Wrapf(err, "creating primitive value for %v", prop.Name)
			}
			nonRefProps.Fields[prop.Name] = value
			continue
		}
		if prop.IsObject {
			class := getClass(className)
			if class == nil {
				return nil, fmt.Errorf("could not find class %s in schema", className)
			}
			nested, err := schema.GetPropertyByName(class, prop.Name)
			if err != nil {
				return nil, errors.Wrap(err, "getting nested property")
			}
			value, err := NewNestedValue(propRaw, schema.DataType(nested.DataType[0]), &Property{Property: nested}, prop)
			if err != nil {
				return nil, errors.Wrap(err, "creating object value")
			}
			nonRefProps.Fields[prop.Name] = value
			continue
		}
		refs, ok := propRaw.([]interface{})
		if !ok {
			continue
		}
		extractedRefProps := make([]*pb.PropertiesResult, 0, len(refs))
		for _, ref := range refs {
			refLocal, ok := ref.(search.LocalRef)
			if !ok {
				continue
			}
			extractedRefProp, err := extractPropertiesAnswer(getClass, refLocal.Fields, prop.Refs[0].RefProperties, refLocal.Class, additionalPropsParams)
			if err != nil {
				continue
			}
			additionalProps, _, err := extractAdditionalProps(refLocal.Fields, prop.Refs[0].AdditionalProperties, false, false)
			if err != nil {
				return nil, err
			}
			extractedRefProp.Metadata = additionalProps
			extractedRefProps = append(extractedRefProps, extractedRefProp)
		}

		refProp := pb.RefPropertiesResult{PropName: prop.Name, Properties: extractedRefProps}
		refProps = append(refProps, &refProp)
	}
	props := pb.PropertiesResult{}
	if len(nonRefProps.Fields) != 0 {
		props.NonRefProps = nonRefProps
	}
	if len(refProps) != 0 {
		props.RefProps = refProps
	}
	props.RefPropsRequested = properties.HasRefs()
	props.TargetCollection = className
	return &props, nil
}

func extractPropertiesNested[P schema.PropertyInterface](getClass func(string) *models.Class, results map[string]interface{}, property search.SelectProperty, className string, parent P) (*pb.ObjectPropertiesValue, error) {
	primitiveProps := make(map[string]interface{}, 0)
	objProps := make([]*pb.ObjectProperties, 0)
	objArrayProps := make([]*pb.ObjectArrayProperties, 0)
	for _, prop := range property.Props {
		propRaw, ok := results[prop.Name]
		if !ok {
			continue
		}
		if prop.IsPrimitive {
			primitiveProps[prop.Name] = propRaw
			continue
		}
		if prop.IsObject {
			var err error
			objProps, objArrayProps, err = extractObjectProperties(getClass, propRaw, prop, className, parent, objProps, objArrayProps)
			if err != nil {
				return nil, err
			}
		}
	}
	props := pb.ObjectPropertiesValue{}
	if len(primitiveProps) > 0 {
		if err := extractArrayTypesNested(className, primitiveProps, &props, parent); err != nil {
			return nil, errors.Wrap(err, "extracting non-primitive types")
		}
		newStruct, err := structpb.NewStruct(primitiveProps)
		if err != nil {
			return nil, errors.Wrap(err, "creating non-ref-prop struct")
		}
		props.NonRefProperties = newStruct
	}
	if len(objProps) > 0 {
		props.ObjectProperties = objProps
	}
	if len(objArrayProps) > 0 {
		props.ObjectArrayProperties = objArrayProps
	}
	return &props, nil
}

func extractObjectProperties[P schema.PropertyInterface](getClass func(string) *models.Class, propRaw interface{}, property search.SelectProperty, className string, parent P, objProps []*pb.ObjectProperties, objArrayProps []*pb.ObjectArrayProperties) ([]*pb.ObjectProperties, []*pb.ObjectArrayProperties, error) {
	prop, ok := propRaw.(map[string]interface{})
	if ok {
		objProp, err := extractObjectSingleProperties(getClass, prop, property, className, parent)
		if err != nil {
			return objProps, objArrayProps, err
		}
		objProps = append(objProps, objProp)
	}
	propArray, ok := propRaw.([]interface{})
	if ok {
		objArrayProp, err := extractObjectArrayProperties(getClass, propArray, property, className, parent)
		if err != nil {
			return objProps, objArrayProps, err
		}
		objArrayProps = append(objArrayProps, objArrayProp)
	}
	return objProps, objArrayProps, nil
}

func extractObjectSingleProperties[P schema.PropertyInterface](getClass func(string) *models.Class, prop map[string]interface{}, property search.SelectProperty, className string, parent P) (*pb.ObjectProperties, error) {
	nested, err := schema.GetNestedPropertyByName(parent, property.Name)
	if err != nil {
		return nil, errors.Wrap(err, "getting property")
	}
	extractedNestedProp, err := extractPropertiesNested(getClass, prop, property, className, &NestedProperty{NestedProperty: nested})
	if err != nil {
		return nil, errors.Wrap(err, fmt.Sprintf("extracting nested properties from %v", nested))
	}
	return &pb.ObjectProperties{
		PropName: property.Name,
		Value:    extractedNestedProp,
	}, nil
}

func extractObjectArrayProperties[P schema.PropertyInterface](getClass func(string) *models.Class, propObjs []interface{}, property search.SelectProperty, className string, parent P) (*pb.ObjectArrayProperties, error) {
	extractedNestedProps := make([]*pb.ObjectPropertiesValue, 0, len(propObjs))
	for _, objRaw := range propObjs {
		nested, err := schema.GetNestedPropertyByName(parent, property.Name)
		if err != nil {
			return nil, errors.Wrap(err, "getting property")
		}
		obj, ok := objRaw.(map[string]interface{})
		if !ok {
			continue
		}
		extractedNestedProp, err := extractPropertiesNested(getClass, obj, property, className, &NestedProperty{NestedProperty: nested})
		if err != nil {
			return nil, errors.Wrap(err, "extracting nested properties")
		}
		extractedNestedProps = append(extractedNestedProps, extractedNestedProp)
	}
	return &pb.ObjectArrayProperties{
		PropName: property.Name,
		Values:   extractedNestedProps,
	}, nil
}

func extractArrayTypesRoot(getClass func(string) *models.Class, className string, rawProps map[string]interface{}, props *pb.ObjectPropertiesValue) error {
	dataTypes := make(map[string]*schema.DataType, 0)
	class := getClass(className)
	if class == nil {
		return fmt.Errorf("could not find class %s in schema", className)
	}
	for propName := range rawProps {
		dataType, err := schema.GetPropertyDataType(class, propName)
		if err != nil {
			return err
		}
		dataTypes[propName] = dataType
	}
	return extractArrayTypes(rawProps, props, dataTypes)
}

func extractArrayTypesNested[P schema.PropertyInterface](className string, rawProps map[string]interface{}, props *pb.ObjectPropertiesValue, parent P) error {
	dataTypes := make(map[string]*schema.DataType, 0)
	for propName := range rawProps {
		dataType, err := schema.GetNestedPropertyDataType(parent, propName)
		if err != nil {
			return err
		}
		dataTypes[propName] = dataType
	}
	return extractArrayTypes(rawProps, props, dataTypes)
}

// slices cannot be part of a grpc struct, so we need to handle each of them separately
func extractArrayTypes(rawProps map[string]interface{}, props *pb.ObjectPropertiesValue, dataTypes map[string]*schema.DataType) error {
	for propName, prop := range rawProps {
		dataType := dataTypes[propName]
		switch *dataType {
		case schema.DataTypeIntArray:
			propIntAsFloat, ok := prop.([]float64)
			if !ok {
				emptyArr, ok := prop.([]interface{})
				if ok && len(emptyArr) == 0 {
					continue
				}
				return fmt.Errorf("property %v with datatype %v needs to be []float64, got %T", propName, dataType, prop)
			}
			propInt := make([]int64, len(propIntAsFloat))
			for i := range propIntAsFloat {
				propInt[i] = int64(propIntAsFloat[i])
			}
			if props.IntArrayProperties == nil {
				props.IntArrayProperties = make([]*pb.IntArrayProperties, 0)
			}
			props.IntArrayProperties = append(props.IntArrayProperties, &pb.IntArrayProperties{PropName: propName, Values: propInt})
			delete(rawProps, propName)
		case schema.DataTypeNumberArray:
			propFloat, ok := prop.([]float64)
			if !ok {
				emptyArr, ok := prop.([]interface{})
				if ok && len(emptyArr) == 0 {
					continue
				}
				return fmt.Errorf("property %v with datatype %v needs to be []float64, got %T", propName, dataType, prop)
			}

			if props.NumberArrayProperties == nil {
				props.NumberArrayProperties = make([]*pb.NumberArrayProperties, 0)
			}
			props.NumberArrayProperties = append(
				props.NumberArrayProperties,
				&pb.NumberArrayProperties{PropName: propName, ValuesBytes: byteops.Float64ToByteVector(propFloat), Values: propFloat},
			)
			delete(rawProps, propName)
		case schema.DataTypeStringArray, schema.DataTypeTextArray, schema.DataTypeDateArray, schema.DataTypeUUIDArray:
			propString, ok := prop.([]string)
			if !ok {
				emptyArr, ok := prop.([]interface{})
				if ok && len(emptyArr) == 0 {
					continue
				}
				return fmt.Errorf("property %v with datatype %v needs to be []string, got %T", propName, dataType, prop)
			}
			if props.TextArrayProperties == nil {
				props.TextArrayProperties = make([]*pb.TextArrayProperties, 0)
			}
			props.TextArrayProperties = append(props.TextArrayProperties, &pb.TextArrayProperties{PropName: propName, Values: propString})
			delete(rawProps, propName)
		case schema.DataTypeBooleanArray:
			propBool, ok := prop.([]bool)
			if !ok {
				emptyArr, ok := prop.([]interface{})
				if ok && len(emptyArr) == 0 {
					continue
				}
				return fmt.Errorf("property %v with datatype %v needs to be []bool, got %T", propName, dataType, prop)
			}
			if props.BooleanArrayProperties == nil {
				props.BooleanArrayProperties = make([]*pb.BooleanArrayProperties, 0)
			}
			props.BooleanArrayProperties = append(props.BooleanArrayProperties, &pb.BooleanArrayProperties{PropName: propName, Values: propBool})
			delete(rawProps, propName)
		default:
			_, isArray := schema.IsArrayType(*dataType)
			if isArray {
				return fmt.Errorf("property %v with array type not handled %v", propName, dataType)
			}
		}
	}
	return nil
}<|MERGE_RESOLUTION|>--- conflicted
+++ resolved
@@ -22,11 +22,7 @@
 	"github.com/weaviate/weaviate/entities/models"
 	"github.com/weaviate/weaviate/entities/schema"
 	generative "github.com/weaviate/weaviate/usecases/modulecomponents/additional/generate"
-<<<<<<< HEAD
 	additionalModels "github.com/weaviate/weaviate/usecases/modulecomponents/additional/models"
-=======
-	moduleModels "github.com/weaviate/weaviate/usecases/modulecomponents/additional/models"
->>>>>>> 3d373b6a
 
 	"github.com/go-openapi/strfmt"
 	"github.com/pkg/errors"
@@ -171,7 +167,6 @@
 	}
 
 	if generativeSearchEnabled {
-<<<<<<< HEAD
 		var generateFmt *additionalModels.GenerateResult
 
 		generate, ok := additionalPropertiesMap["generate"]
@@ -179,15 +174,6 @@
 			generateFmt = &additionalModels.GenerateResult{}
 		} else {
 			generateFmt, ok = generate.(*additionalModels.GenerateResult)
-=======
-		var generateFmt *moduleModels.GenerateResult
-
-		generate, ok := additionalPropertiesMap["generate"]
-		if !ok {
-			generateFmt = &moduleModels.GenerateResult{}
-		} else {
-			generateFmt, ok = generate.(*moduleModels.GenerateResult)
->>>>>>> 3d373b6a
 			if !ok {
 				return nil, "", errors.New("could not cast generative result additional prop")
 			}
@@ -227,11 +213,8 @@
 		if !ok {
 			return nil, "", errors.New("No results for rerank despite a search request. Is a the rerank module enabled?")
 		}
-<<<<<<< HEAD
+
 		rerankFmt, ok := rerank.([]*additionalModels.RankResult)
-=======
-		rerankFmt, ok := rerank.([]*moduleModels.RankResult)
->>>>>>> 3d373b6a
 		if !ok {
 			return nil, "", errors.New("could not cast rerank result additional prop")
 		}
@@ -390,23 +373,13 @@
 
 	groupedGenerativeResults := ""
 	if generativeSearchEnabled {
-<<<<<<< HEAD
 		var generateFmt *additionalModels.GenerateResult
-=======
-		var generateFmt *moduleModels.GenerateResult
->>>>>>> 3d373b6a
 
 		generate, ok := addProps["generate"]
 		if !ok {
-<<<<<<< HEAD
 			generateFmt = &additionalModels.GenerateResult{}
 		} else {
 			generateFmt, ok = generate.(*additionalModels.GenerateResult)
-=======
-			generateFmt = &moduleModels.GenerateResult{}
-		} else {
-			generateFmt, ok = generate.(*moduleModels.GenerateResult)
->>>>>>> 3d373b6a
 			if !ok {
 				return nil, "", errors.New("could not cast generative result additional prop")
 			}
@@ -441,11 +414,8 @@
 		if !ok {
 			return nil, "", fmt.Errorf("rerank is not present %v", addProps)
 		}
-<<<<<<< HEAD
+
 		rerank, ok := rerankRaw.([]*additionalModels.RankResult)
-=======
-		rerank, ok := rerankRaw.([]*moduleModels.RankResult)
->>>>>>> 3d373b6a
 		if !ok {
 			return nil, "", fmt.Errorf("cannot parse rerank %v", rerankRaw)
 		}

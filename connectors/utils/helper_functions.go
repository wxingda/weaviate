/*                          _       _
 *__      _____  __ ___   ___  __ _| |_ ___
 *\ \ /\ / / _ \/ _` \ \ / / |/ _` | __/ _ \
 * \ V  V /  __/ (_| |\ V /| | (_| | ||  __/
 *  \_/\_/ \___|\__,_| \_/ |_|\__,_|\__\___|
 *
 * Copyright © 2016 Weaviate. All rights reserved.
 * LICENSE: https://github.com/weaviate/weaviate/blob/master/LICENSE
 * AUTHOR: Bob van Luijt (bob@weaviate.com)
 * See www.weaviate.com for details
 * Contact: @weaviate_iot / yourfriends@weaviate.com
 */

package connector_utils

import (
	"encoding/json"
	"fmt"
	"time"

	gouuid "github.com/satori/go.uuid"
	"log"
	"net"
)

// NewDatabaseObjectFromPrincipal creates a new object with default values, out of principle object
func NewDatabaseObjectFromPrincipal(principal interface{}, refType string) *DatabaseObject {
	// Get user object
	UsersObject, _ := PrincipalMarshalling(principal)

	// Generate DatabaseObject without JSON-object in it.
	dbObject := NewDatabaseObject(UsersObject.Uuid, refType)

	return dbObject
}

// SetCreateTimeMsToNow gives the Object the current time in mili seconds
func (f *DatabaseObject) SetCreateTimeMsToNow() {
	f.CreateTimeMs = time.Now().UnixNano() / int64(time.Millisecond)
}

// GenerateAndSetUUID generates and sets a new Uuid
func (f *DatabaseObject) GenerateAndSetUUID() {
	f.Uuid = fmt.Sprintf("%v", gouuid.NewV4())
}

// MakeObjectDeleted gives the Object the current time in mili seconds and marks it as deleted
func (f *DatabaseObject) MakeObjectDeleted() {
	f.Deleted = true
	f.SetCreateTimeMsToNow()
}

// MergeRequestBodyIntoObject merges the Object with right body
func (f *DatabaseObject) MergeRequestBodyIntoObject(body interface{}) {
	databaseBody, _ := json.Marshal(body)
	f.Object = string(databaseBody)
}

// PrincipalMarshalling Marhshall and Unmarshall Principal and Principals Objects
func PrincipalMarshalling(Object interface{}) (DatabaseUsersObject, DatabaseUsersObjectsObject) {
	// marshall principal
	principalMarshall, _ := json.Marshal(Object)
	var Principal DatabaseUsersObject
	json.Unmarshal(principalMarshall, &Principal)

	// Unmarshall the Object inside the Principal (aka ObjectsObject)
	var ObjectsObject DatabaseUsersObjectsObject
	json.Unmarshal([]byte(Principal.Object), &ObjectsObject)

	return Principal, ObjectsObject
<<<<<<< HEAD
}

// ReadAllowed checks if reading is allowed
func ReadAllowed(validateObject interface{}) bool {
	_, ObjectsObject := PrincipalMarshalling(validateObject)
	return ObjectsObject.Read
}

// WriteAllowed checks if writing is allowed
func WriteAllowed(validateObject interface{}) bool {
	_, ObjectsObject := PrincipalMarshalling(validateObject)
	return ObjectsObject.Write
}

// DeleteAllowed checks if deleting is allowed
func DeleteAllowed(validateObject interface{}) bool {
	_, ObjectsObject := PrincipalMarshalling(validateObject)
	return ObjectsObject.Delete
}

// ExecuteAllowed checks if execution is allowed
func ExecuteAllowed(validateObject interface{}) bool {
	_, ObjectsObject := PrincipalMarshalling(validateObject)
	return ObjectsObject.Execute
}

// CreateFirstUserObject creates a new user with new API key when none exists when starting server
func CreateFirstUserObject() DatabaseUsersObject {
	dbObject := DatabaseUsersObject{}

	// Create key token
	dbObject.KeyToken = fmt.Sprintf("%v", gouuid.NewV4())

	// Uuid + name
	uuid := fmt.Sprintf("%v", gouuid.NewV4())

	// Auto set the parent ID to root *
	dbObject.Parent = "*"

	// Set Uuid
	dbObject.Uuid = uuid

	// Set expiry to unlimited
	dbObject.KeyExpiresUnix = -1

	// Set chmod variables
	dbObjectObject := DatabaseUsersObjectsObject{}
	dbObjectObject.Read = true
	dbObjectObject.Write = true
	dbObjectObject.Delete = true
	dbObjectObject.Execute = true

	// Get ips as v6
	var ips []string
	ifaces, _ := net.Interfaces()
	for _, i := range ifaces {
		addrs, _ := i.Addrs()
		for _, addr := range addrs {
			var ip net.IP
			switch v := addr.(type) {
			case *net.IPNet:
				ip = v.IP
			case *net.IPAddr:
				ip = v.IP
			}

			ipv6 := ip.To16()
			ips = append(ips, ipv6.String())
		}
	}

	dbObjectObject.IPOrigin = ips

	// Marshall and add to object
	dbObjectObjectJson, _ := json.Marshal(dbObjectObject)
	dbObject.Object = string(dbObjectObjectJson)

	// Print the key
	log.Println("INFO: No root key was found, a new root key is created. More info: https://github.com/weaviate/weaviate/blob/develop/README.md#authentication")
	log.Println("INFO: Auto set allowed IPs to: ", dbObjectObject.IPOrigin)
	log.Println("ROOTKEY=" + dbObject.KeyToken)

	return dbObject
=======
>>>>>>> d0b61024
}<|MERGE_RESOLUTION|>--- conflicted
+++ resolved
@@ -68,31 +68,6 @@
 	json.Unmarshal([]byte(Principal.Object), &ObjectsObject)
 
 	return Principal, ObjectsObject
-<<<<<<< HEAD
-}
-
-// ReadAllowed checks if reading is allowed
-func ReadAllowed(validateObject interface{}) bool {
-	_, ObjectsObject := PrincipalMarshalling(validateObject)
-	return ObjectsObject.Read
-}
-
-// WriteAllowed checks if writing is allowed
-func WriteAllowed(validateObject interface{}) bool {
-	_, ObjectsObject := PrincipalMarshalling(validateObject)
-	return ObjectsObject.Write
-}
-
-// DeleteAllowed checks if deleting is allowed
-func DeleteAllowed(validateObject interface{}) bool {
-	_, ObjectsObject := PrincipalMarshalling(validateObject)
-	return ObjectsObject.Delete
-}
-
-// ExecuteAllowed checks if execution is allowed
-func ExecuteAllowed(validateObject interface{}) bool {
-	_, ObjectsObject := PrincipalMarshalling(validateObject)
-	return ObjectsObject.Execute
 }
 
 // CreateFirstUserObject creates a new user with new API key when none exists when starting server
@@ -143,8 +118,8 @@
 	dbObjectObject.IPOrigin = ips
 
 	// Marshall and add to object
-	dbObjectObjectJson, _ := json.Marshal(dbObjectObject)
-	dbObject.Object = string(dbObjectObjectJson)
+	dbObjectObjectJSON, _ := json.Marshal(dbObjectObject)
+	dbObject.Object = string(dbObjectObjectJSON)
 
 	// Print the key
 	log.Println("INFO: No root key was found, a new root key is created. More info: https://github.com/weaviate/weaviate/blob/develop/README.md#authentication")
@@ -152,6 +127,4 @@
 	log.Println("ROOTKEY=" + dbObject.KeyToken)
 
 	return dbObject
-=======
->>>>>>> d0b61024
 }